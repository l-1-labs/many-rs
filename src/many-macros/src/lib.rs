use inflections::Inflect;
use proc_macro2::{Ident, Span, TokenStream};
use quote::{quote, quote_spanned};
use serde::Deserialize;
use serde_tokenstream::from_tokenstream;
use syn::parse::ParseStream;
use syn::punctuated::Punctuated;
use syn::spanned::Spanned;
use syn::PathArguments::AngleBracketed;
use syn::{
    AngleBracketedGenericArguments, FnArg, GenericArgument, Pat, PatType, ReturnType, Token,
    TraitItem, TraitItemMethod, Type, TypePath,
};

#[derive(Deserialize)]
struct ManyModuleAttributes {
    pub id: Option<u32>,
    pub name: Option<String>,
    pub namespace: Option<String>,
    pub many_crate: Option<String>,
}

#[derive(Debug, Default, Deserialize)]
struct EndpointManyAttribute {
    deny_anonymous: Option<bool>,
    check_webauthn: Option<bool>,
}

impl EndpointManyAttribute {
    pub fn deny_anonymous(&self) -> bool {
        self.deny_anonymous == Some(true)
    }

    pub fn check_webauthn(&self) -> bool {
        self.check_webauthn == Some(true)
    }

    pub fn merge(self, other: Self) -> syn::Result<Self> {
        fn either<T: quote::ToTokens>(a: Option<T>, b: Option<T>) -> syn::Result<Option<T>> {
            match (a, b) {
                (None, None) => Ok(None),
                (Some(val), None) | (None, Some(val)) => Ok(Some(val)),
                (Some(a), Some(b)) => {
                    let mut error = syn::Error::new_spanned(a, "redundant attribute argument");
                    error.combine(syn::Error::new_spanned(b, "note: first one here"));
                    Err(error)
                }
            }
        }

        Ok(Self {
            deny_anonymous: either(self.deny_anonymous, other.deny_anonymous)?,
            check_webauthn: either(self.check_webauthn, other.check_webauthn)?,
        })
    }
}

impl syn::parse::Parse for EndpointManyAttribute {
    fn parse(input: ParseStream) -> syn::Result<Self> {
        let arg_name: Ident = input.parse()?;

        if arg_name == "deny_anonymous" {
            Ok(Self {
                deny_anonymous: Some(true),
                check_webauthn: None,
            })
        } else if arg_name == "check_webauthn" {
            Ok(Self {
                deny_anonymous: None,
                check_webauthn: Some(true),
            })
        } else {
            Err(syn::Error::new_spanned(arg_name, "unsupported attribute"))
        }
    }
}

#[derive(Debug)]
struct Endpoint {
    pub attributes: Vec<syn::Attribute>,
    pub metadata: EndpointManyAttribute,
    pub name: String,
    pub func: Ident,
    pub span: Span,
    pub is_async: bool,
    pub is_mut: bool,
    pub has_sender: bool,
    pub arg: Option<(Box<Pat>, Box<Type>)>,
    pub ret_type: Box<Type>,
    pub block: Option<syn::Block>,
}

impl Endpoint {
    pub fn new(item: &TraitItemMethod) -> syn::Result<Self> {
        let signature = &item.sig;

        let func = signature.ident.clone();
        let name = func.to_string();
        let is_async = signature.asyncness.is_some();

        let mut has_sender = false;
        let arg: Option<(Box<Pat>, Box<Type>)>;
        let mut ret_type: Option<Box<Type>> = None;

        let mut inputs = signature.inputs.iter();
        let receiver = inputs.next().ok_or_else(|| {
            syn::Error::new(
                signature.span(),
                "Must have at least 1 argument".to_string(),
            )
        })?;
        let is_mut = if let FnArg::Receiver(r) = receiver {
            r.mutability.is_some()
        } else {
            return Err(syn::Error::new(
                receiver.span(),
                "Function in trait must have a receiver".to_string(),
            ));
        };

        let maybe_identity = inputs.next();
        let maybe_argument = inputs.next();

        match (maybe_identity, maybe_argument) {
            (_id, Some(FnArg::Typed(PatType { ty, pat, .. }))) => {
                has_sender = true;
                arg = Some((pat.clone(), ty.clone()));
            }
            (Some(FnArg::Typed(PatType { ty, pat, .. })), None) => {
                arg = Some((pat.clone(), ty.clone()));
            }
            (None, None) => {
                arg = None;
            }
            (_, _) => {
                return Err(syn::Error::new(
                    signature.span(),
                    "Must have 2 or 3 arguments".to_string(),
                ));
            }
        }

        if let ReturnType::Type(_, ty) = &signature.output {
            if let Type::Path(TypePath {
                path: syn::Path { segments, .. },
                ..
            }) = ty.as_ref()
            {
                if segments[0].ident == "Result"
                    || segments
                        .iter()
                        .map(|x| x.ident.to_string())
                        .collect::<Vec<String>>()
                        .join("::")
                        == "std::result::Result"
                {
                    if let AngleBracketed(AngleBracketedGenericArguments { ref args, .. }) =
                        segments[0].arguments
                    {
                        ret_type = Some(
                            args.iter()
                                .find_map(|x| match x {
                                    GenericArgument::Type(t) => Some(Box::new(t.clone())),
                                    _ => None,
                                })
                                .unwrap(),
                        );
                    }
                }
            }
        }

        if ret_type.is_none() {
            return Err(syn::Error::new(
                signature.output.span(),
                "Must have a result return type.".to_string(),
            ));
        }

        let (meta_attrs, attributes): (Vec<syn::Attribute>, Vec<syn::Attribute>) = item
            .attrs
            .clone()
            .into_iter()
            .partition(|attr| attr.path.is_ident("many"));

        let metadata =
            meta_attrs
                .into_iter()
                .try_fold(EndpointManyAttribute::default(), |meta, attr| {
                    let list: Punctuated<EndpointManyAttribute, Token![,]> =
                        attr.parse_args_with(Punctuated::parse_terminated)?;

                    list.into_iter()
                        .try_fold(meta, EndpointManyAttribute::merge)
                })?;

        Ok(Self {
            metadata,
            attributes,
            name,
            func,
            span: signature.span(),
            is_async,
            is_mut,
            has_sender,
            arg,
            ret_type: ret_type.unwrap(),
            block: item.default.clone(),
        })
    }

    /// Returns the endpoint declaration.
    pub fn to_decl(&self) -> TokenStream {
        let Self {
            attributes,
            name: _,
            func,
            is_async,
            is_mut,
            has_sender,
            arg,
            ret_type,
            block,
            ..
        } = self;

        let s = if *is_mut {
            quote! { &mut self }
        } else {
            quote! { &self }
        };
        let a = if *is_async {
            quote! { async }
        } else {
            quote! {}
        };
        let sender = if *has_sender {
            Some(quote! {, sender: &Identity })
        } else {
            None
        };
        let attributes = attributes.iter();
        let block = if let Some(b) = block {
            quote! { #b }
        } else {
            quote! { ; }
        };

        let arg = if let Some((name, ty)) = arg {
            quote! {, #name: #ty}
        } else {
            quote! {}
        };

        quote! {
            #(#attributes)*
            #a fn #func(#s #sender #arg) -> Result< #ret_type, ManyError > #block
        }
    }

    pub fn validate_endpoint_pat(&self, namespace: &Option<String>) -> TokenStream {
        let span = self.span;
        let name = self.name.as_str().to_camel_case();
        let ep = match namespace {
            Some(ref namespace) => format!("{}.{}", namespace, name),
            None => name,
        };

        let check_anonymous = if self.metadata.deny_anonymous() {
            quote_spanned! { span =>
                if message.from.unwrap_or_default().is_anonymous() {
                    return Err(ManyError::sender_cannot_be_anonymous());
                }
            }
        } else {
            quote! { {} }
        };

        let check_webauthn = if self.metadata.check_webauthn() {
            quote_spanned! { span => {
                let protected = std::collections::BTreeMap::from_iter(envelope.protected.header.rest.clone().into_iter());
                if !protected.contains_key(&coset::Label::Text("webauthn".to_string())) {
                    return Err( ManyError::non_webauthn_request_denied(&method))
                }
            }}
        } else {
            quote! { {} }
        };

        let check_ty = if let Some((_, ty)) = &self.arg {
            quote_spanned! { span =>
                minicbor::decode::<'_, #ty>(data)
                    .map_err(|e| ManyError::deserialization_error(e.to_string()))?;
            }
        } else {
            quote! { {} }
        };

        quote_spanned! { span =>
            #ep => {
                #check_anonymous
                #check_webauthn
                #check_ty
            }
        }
    }

    pub fn execute_endpoint_pat(&self, namespace: &Option<String>) -> TokenStream {
        let span = self.span;
        let name = self.name.as_str().to_camel_case();
        let ep = match namespace {
            Some(ref namespace) => format!("{}.{}", namespace, name),
            None => name,
        };
        let ep_ident = &self.func;

        let backend_decl = if self.is_mut {
            quote! { let mut backend = self.backend.lock().unwrap(); }
        } else {
            quote! { let backend = self.backend.lock().unwrap(); }
        };

        let call = match (self.has_sender, self.arg.is_some(), self.is_async) {
            (false, true, false) => {
                quote_spanned! { span => encode( backend . #ep_ident ( decode( data )? ) ) }
            }
            (false, true, true) => {
                quote_spanned! { span => encode( backend . #ep_ident ( decode( data )? ).await ) }
            }
            (true, true, false) => {
                quote_spanned! { span => encode( backend . #ep_ident ( &message.from.unwrap_or_default(), decode( data )? ) ) }
            }
            (true, true, true) => {
                quote_spanned! { span => encode( backend . #ep_ident ( &message.from.unwrap_or_default(), decode( data )? ).await ) }
            }
            (false, false, false) => quote_spanned! { span => encode( backend . #ep_ident ( ) ) },
            (false, false, true) => {
                quote_spanned! { span => encode( backend . #ep_ident ( ).await ) }
            }
            (true, false, false) => {
                quote_spanned! { span => encode( backend . #ep_ident ( &message.from.unwrap_or_default() ) ) }
            }
            (true, false, true) => {
                quote_spanned! { span => encode( backend . #ep_ident ( &message.from.unwrap_or_default() ).await ) }
            }
        };

        quote_spanned! { span =>
            #ep => {
                #backend_decl
                #call
            }
        }
    }
}

impl quote::ToTokens for Endpoint {
    fn to_tokens(&self, tokens: &mut TokenStream) {
        tokens.extend(self.to_decl())
    }
}

#[allow(clippy::too_many_lines)]
fn many_module_impl(attr: &TokenStream, item: TokenStream) -> Result<TokenStream, syn::Error> {
    let attrs: ManyModuleAttributes = from_tokenstream(attr)?;
    let many = Ident::new(
        attrs.many_crate.as_ref().map_or("many", String::as_str),
        attr.span(),
    );

    let namespace = attrs.namespace;
    let span = item.span();
    let tr: syn::ItemTrait = syn::parse2(item)
        .map_err(|_| syn::Error::new(span, "`many_module` only applies to traits.".to_string()))?;

    let struct_name = attrs.name.clone().unwrap_or_else(|| tr.ident.to_string());
    let struct_ident = Ident::new(
        struct_name.as_str(),
        attrs
            .name
            .as_ref()
            .map_or_else(|| attr.span(), |_| tr.ident.span()),
    );

    let vis = tr.vis.clone();
    let trait_ident = if attrs.name.is_none() {
        Ident::new(&format!("{}Backend", struct_name), tr.ident.span())
    } else {
        tr.ident.clone()
    };

    let attr_id = attrs.id.iter();
    let attr_name =
        inflections::Inflect::to_constant_case(format!("{}Attribute", struct_name).as_str());
    let attr_ident = Ident::new(&attr_name, attr.span());

    let info_name = format!("{}Info", struct_name);
    let info_ident = Ident::new(&info_name, attr.span());

    let endpoints: Vec<Endpoint> = tr
        .items
        .iter()
        .filter_map(|item| {
            if let TraitItem::Method(m) = item {
                Some(Endpoint::new(m))
            } else {
                None
            }
        })
        .collect::<syn::Result<_>>()?;

    let trait_ = {
        let attributes = tr.attrs.iter();
        quote! {
            #(#attributes)*
            #vis trait #trait_ident: Send {
                #(#endpoints)*
            }
        }
    };

    let endpoint_strings: Vec<String> = endpoints
        .iter()
        .map(|e| {
            let name = e.name.as_str().to_camel_case();
            match &namespace {
                Some(ref namespace) => format!("{}.{}", namespace, name),
                None => name,
            }
        })
        .collect();

    let validate_endpoint_pat = endpoints
        .iter()
        .map(|e| e.validate_endpoint_pat(&namespace));
    let validate = quote! {
        fn validate(
            &self,
            message: & #many ::message::RequestMessage,
            envelope: & coset::CoseSign1,
        ) -> Result<(),  #many ::ManyError> {
            let method = message.method.as_str();
            let data = message.data.as_slice();
            match method {
                #(#validate_endpoint_pat)*

                _ => return Err( #many ::ManyError::invalid_method_name(method.to_string())),
            };
            Ok(())
        }
    };

<<<<<<< HEAD
    let execute_endpoint_pat = endpoints.iter().map(|e| e.execute_endpoint_pat(&namespace));
=======
    let ns = namespace.clone();
    let validate_envelope = if let Some(endpoint) = attrs.drop_non_webauthn {
        let field_names = endpoint.iter().map(|e| match &ns {
            Some(namespace) => format!("{}.{}", namespace, e),
            None => e.to_string(),
        });
        // Note: The endpoint needs to be the endpoind method name, not the trait method
        // Ex: getFromAddress and NOT get_from_address
        field_names
            .clone()
            .any(|name| endpoint_strings.contains(&name))
            .then(|| 0)
            .ok_or_else(|| {
                syn::Error::new(span, "`drop_non_webauthn` endpoint non found in trait.")
            })?;
        quote! {
            fn validate_envelope(&self, envelope: &coset::CoseSign1, message: & #many ::message::RequestMessage) -> Result<(), #many ::ManyError> {
                let method = message.method.as_str();
                if vec![#(#field_names),*].contains(&method) {
                    let protected =
                        std::collections::BTreeMap::from_iter(envelope.protected.header.rest.clone().into_iter());
                    if !protected.contains_key(&coset::Label::Text("webauthn".to_string())) {
                        return Err( #many ::ManyError::non_webauthn_request_denied(&method))
                    }
                }
                Ok(())
            }
        }
    } else {
        quote! {
            fn validate_envelope(&self, envelope: &coset::CoseSign1, message: & #many ::message::RequestMessage) -> Result<(), #many ::ManyError> {
                Ok(())
            }
        }
    };

    let ns = namespace;
    let execute_endpoint_pat = endpoints.iter().map(|e| {
        let span = e.span;
        let name = e.name.as_str().to_camel_case();
        let ep = match ns {
            Some(ref namespace) => format!("{}.{}", namespace, name),
            None => name,
        };
        let ep_ident = &e.func;

        let backend_decl = if e.is_mut {
            quote! { let mut backend = self.backend.lock().unwrap(); }
        } else {
            quote! { let backend = self.backend.lock().unwrap(); }
        };

        let call = match (e.has_sender, e.arg_type.is_some(), e.is_async) {
            (false, true, false) => quote_spanned! { span => encode( backend . #ep_ident ( decode( data )? ) ) },
            (false, true, true) => quote_spanned! { span => encode( backend . #ep_ident ( decode( data )? ).await ) },
            (true, true, false) => quote_spanned! { span => encode( backend . #ep_ident ( &message.from.unwrap_or_default(), decode( data )? ) ) },
            (true, true, true) => quote_spanned! { span => encode( backend . #ep_ident ( &message.from.unwrap_or_default(), decode( data )? ).await ) },
            (false, false, false) => quote_spanned! { span => encode( backend . #ep_ident ( ) ) },
            (false, false, true) => quote_spanned! { span => encode( backend . #ep_ident ( ).await ) },
            (true, false, false) => quote_spanned! { span => encode( backend . #ep_ident ( &message.from.unwrap_or_default() ) ) },
            (true, false, true) => quote_spanned! { span => encode( backend . #ep_ident ( &message.from.unwrap_or_default() ).await ) },
        };

        quote_spanned! { span =>
            #ep => {
                #backend_decl
                #call
            }
        }
    });
>>>>>>> 6f174ed7
    let execute = quote! {
        async fn execute(
            &self,
            message:  #many ::message::RequestMessage,
        ) -> Result< #many ::message::ResponseMessage,  #many ::ManyError> {
            use  #many ::ManyError;
            fn decode<'a, T: minicbor::Decode<'a>>(data: &'a [u8]) -> Result<T, ManyError> {
                minicbor::decode(data).map_err(|e| ManyError::deserialization_error(e.to_string()))
            }
            fn encode<T: minicbor::Encode>(result: Result<T, ManyError>) -> Result<Vec<u8>, ManyError> {
                minicbor::to_vec(result?).map_err(|e| ManyError::serialization_error(e.to_string()))
            }

            let data = message.data.as_slice();
            let result = match message.method.as_str() {
                #( #execute_endpoint_pat )*

                _ => Err(ManyError::internal_server_error()),
            }?;

            Ok( #many ::message::ResponseMessage::from_request(
                &message,
                &message.to,
                Ok(result),
            ))
        }
    };

    let attribute = if attrs.id.is_some() {
        quote! { Some(#attr_ident) }
    } else {
        quote! { None }
    };

    Ok(quote! {
        #( #vis const #attr_ident:  #many ::protocol::Attribute =  #many ::protocol::Attribute::id(#attr_id); )*

        #vis struct #info_ident;
        impl std::ops::Deref for #info_ident {
            type Target =  #many ::server::module::ManyModuleInfo;

            fn deref(&self) -> & #many ::server::module::ManyModuleInfo {
                use  #many ::server::module::ManyModuleInfo;
                static ONCE: std::sync::Once = std::sync::Once::new();
                static mut VALUE: *mut ManyModuleInfo = 0 as *mut ManyModuleInfo;

                unsafe {
                    ONCE.call_once(|| VALUE = Box::into_raw(Box::new(ManyModuleInfo {
                        name: #struct_name .to_string(),
                        attribute: #attribute,
                        endpoints: vec![ #( #endpoint_strings .to_string() ),* ],
                    })));
                    &*VALUE
                }
            }
        }

        #[async_trait::async_trait]
        #trait_

        #vis struct #struct_ident<T: #trait_ident> {
            backend: std::sync::Arc<std::sync::Mutex<T>>
        }

        impl<T: #trait_ident> std::fmt::Debug for #struct_ident<T> {
            fn fmt(&self, f: &mut std::fmt::Formatter<'_>) -> std::fmt::Result {
                f.debug_struct(#struct_name).finish()
            }
        }

        impl<T: #trait_ident> #struct_ident<T> {
            pub fn new(backend: std::sync::Arc<std::sync::Mutex<T>>) -> Self {
                Self { backend }
            }
        }

        #[async_trait::async_trait]
        impl<T: #trait_ident>  #many ::ManyModule for #struct_ident<T> {
            fn info(&self) -> & #many ::server::module::ManyModuleInfo {
                & #info_ident
            }

            #validate

            #execute
        }
    })
}

#[proc_macro_attribute]
pub fn many_module(
    attr: proc_macro::TokenStream,
    item: proc_macro::TokenStream,
) -> proc_macro::TokenStream {
    many_module_impl(&attr.into(), item.into())
        .unwrap_or_else(|e| e.to_compile_error())
        .into()
}<|MERGE_RESOLUTION|>--- conflicted
+++ resolved
@@ -450,80 +450,8 @@
         }
     };
 
-<<<<<<< HEAD
     let execute_endpoint_pat = endpoints.iter().map(|e| e.execute_endpoint_pat(&namespace));
-=======
-    let ns = namespace.clone();
-    let validate_envelope = if let Some(endpoint) = attrs.drop_non_webauthn {
-        let field_names = endpoint.iter().map(|e| match &ns {
-            Some(namespace) => format!("{}.{}", namespace, e),
-            None => e.to_string(),
-        });
-        // Note: The endpoint needs to be the endpoind method name, not the trait method
-        // Ex: getFromAddress and NOT get_from_address
-        field_names
-            .clone()
-            .any(|name| endpoint_strings.contains(&name))
-            .then(|| 0)
-            .ok_or_else(|| {
-                syn::Error::new(span, "`drop_non_webauthn` endpoint non found in trait.")
-            })?;
-        quote! {
-            fn validate_envelope(&self, envelope: &coset::CoseSign1, message: & #many ::message::RequestMessage) -> Result<(), #many ::ManyError> {
-                let method = message.method.as_str();
-                if vec![#(#field_names),*].contains(&method) {
-                    let protected =
-                        std::collections::BTreeMap::from_iter(envelope.protected.header.rest.clone().into_iter());
-                    if !protected.contains_key(&coset::Label::Text("webauthn".to_string())) {
-                        return Err( #many ::ManyError::non_webauthn_request_denied(&method))
-                    }
-                }
-                Ok(())
-            }
-        }
-    } else {
-        quote! {
-            fn validate_envelope(&self, envelope: &coset::CoseSign1, message: & #many ::message::RequestMessage) -> Result<(), #many ::ManyError> {
-                Ok(())
-            }
-        }
-    };
-
-    let ns = namespace;
-    let execute_endpoint_pat = endpoints.iter().map(|e| {
-        let span = e.span;
-        let name = e.name.as_str().to_camel_case();
-        let ep = match ns {
-            Some(ref namespace) => format!("{}.{}", namespace, name),
-            None => name,
-        };
-        let ep_ident = &e.func;
-
-        let backend_decl = if e.is_mut {
-            quote! { let mut backend = self.backend.lock().unwrap(); }
-        } else {
-            quote! { let backend = self.backend.lock().unwrap(); }
-        };
-
-        let call = match (e.has_sender, e.arg_type.is_some(), e.is_async) {
-            (false, true, false) => quote_spanned! { span => encode( backend . #ep_ident ( decode( data )? ) ) },
-            (false, true, true) => quote_spanned! { span => encode( backend . #ep_ident ( decode( data )? ).await ) },
-            (true, true, false) => quote_spanned! { span => encode( backend . #ep_ident ( &message.from.unwrap_or_default(), decode( data )? ) ) },
-            (true, true, true) => quote_spanned! { span => encode( backend . #ep_ident ( &message.from.unwrap_or_default(), decode( data )? ).await ) },
-            (false, false, false) => quote_spanned! { span => encode( backend . #ep_ident ( ) ) },
-            (false, false, true) => quote_spanned! { span => encode( backend . #ep_ident ( ).await ) },
-            (true, false, false) => quote_spanned! { span => encode( backend . #ep_ident ( &message.from.unwrap_or_default() ) ) },
-            (true, false, true) => quote_spanned! { span => encode( backend . #ep_ident ( &message.from.unwrap_or_default() ).await ) },
-        };
-
-        quote_spanned! { span =>
-            #ep => {
-                #backend_decl
-                #call
-            }
-        }
-    });
->>>>>>> 6f174ed7
+
     let execute = quote! {
         async fn execute(
             &self,
