--- conflicted
+++ resolved
@@ -50,15 +50,10 @@
 tiny_http = "0.9.0"
 
 [dev-dependencies]
-<<<<<<< HEAD
-proptest = "1"
-rand-07 = { package = "rand", version = "0.7"}  # Version compatible with ed25519-dalek
-=======
 cbor-diag = "0.1.8"
 proptest = "1.0.0"
 rand-07 = { package = "rand", version = "0.7" }  # Version compatible with ed25519-dalek
 smol = "1.2.5"
->>>>>>> b5f1516c
 
 [features]
 default = []
