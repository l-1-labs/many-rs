--- conflicted
+++ resolved
@@ -16,12 +16,9 @@
 many-client = { path = "../many-client", version = "0.1.0" }
 many-error = { path = "../many-error", version = "0.1.0" }
 many-identity = { path = "../many-identity", version = "0.1.0", features = ["coset"] }
-<<<<<<< HEAD
 many-identity-dsa = { path = "../many-identity-dsa", version = "0.1.0", features = ["ecdsa", "ed25519"] }
 many-identity-hsm = { path = "../many-identity-hsm", version = "0.1.0" }
-=======
 many-mock = { path = "../many-mock", version = "0.1.0" }
->>>>>>> 1b94521b
 many-modules = { path = "../many-modules", version = "0.1.0" }
 many-protocol = { path = "../many-protocol", version = "0.1.0" }
 many-types = { path = "../many-types", version = "0.1.0" }
