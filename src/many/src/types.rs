--- conflicted
+++ resolved
@@ -40,12 +40,8 @@
     }
 }
 
-<<<<<<< HEAD
-#[derive(Clone, Default, Debug, PartialEq)]
-=======
 #[derive(Clone, Default, Debug)]
 #[cfg_attr(test, derive(PartialEq))]
->>>>>>> 751f2c80
 #[must_use]
 pub struct VecOrSingle<T>(pub Vec<T>);
 
