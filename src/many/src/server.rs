use crate::message::{RequestMessage, ResponseMessage};
use crate::protocol::Attribute;
use crate::server::module::{base, ManyModule, ManyModuleInfo};
use crate::transport::LowLevelManyRequestHandler;
use crate::types::identity::cose::CoseKeyIdentity;
use crate::ManyError;
use async_trait::async_trait;
use coset::CoseSign1;
use std::collections::{BTreeMap, BTreeSet};
use std::sync::{Arc, Mutex};
use std::time::SystemTime;

pub mod module;

trait ManyServerFallback: LowLevelManyRequestHandler + base::BaseModuleBackend {}

impl<M: LowLevelManyRequestHandler + base::BaseModuleBackend + 'static> ManyServerFallback for M {}

#[derive(Debug, Clone)]
pub struct ManyModuleList {}

pub const MANYSERVER_DEFAULT_TIMEOUT: u64 = 300;

#[derive(Debug, Default)]
pub struct ManyServer {
    modules: Vec<Arc<dyn ManyModule + Send>>,
    method_cache: BTreeSet<String>,
    identity: CoseKeyIdentity,
    name: String,
    version: Option<String>,
    timeout: u64,
    fallback: Option<Arc<dyn ManyServerFallback + Send + 'static>>,
}

impl ManyServer {
    pub fn simple<N: ToString>(
        name: N,
        identity: CoseKeyIdentity,
        version: Option<String>,
    ) -> Arc<Mutex<Self>> {
        let s = Self::new(name, identity);
        {
            let mut s2 = s.lock().unwrap();
            s2.version = version;
            s2.add_module(base::BaseModule::new(s.clone()));
        }

        s
    }

    pub fn new<N: ToString>(name: N, identity: CoseKeyIdentity) -> Arc<Mutex<Self>> {
        Arc::new(Mutex::new(Self {
            name: name.to_string(),
            identity,
            timeout: MANYSERVER_DEFAULT_TIMEOUT,
            ..Default::default()
        }))
    }

    pub fn set_fallback_module<M>(&mut self, module: M) -> &mut Self
    where
        M: LowLevelManyRequestHandler + base::BaseModuleBackend + 'static,
    {
        self.fallback = Some(Arc::new(module));
        self
    }

    pub fn add_module<M>(&mut self, module: M) -> &mut Self
    where
        M: ManyModule + 'static,
    {
        let info = module.info();
        let ManyModuleInfo {
            attribute,
            endpoints,
            ..
        } = info;

        let id = attribute.id;

        if let Some(m) = self.modules.iter().find(|m| m.info().attribute.id == id) {
            panic!(
                "Module {} already implements attribute {}.",
                m.info().name,
                id
            );
        }

        for e in endpoints {
            if self.method_cache.contains(e.as_str()) {
                unreachable!(
                    "Method '{}' already implemented, but there was no attribute conflict.",
                    e
                );
            }
        }

        // Update the cache.
        for e in endpoints {
            self.method_cache.insert(e.clone());
        }
        self.modules.push(Arc::new(module));
        self
    }

    pub fn validate_id(&self, message: &RequestMessage) -> Result<(), ManyError> {
        let to = &message.to;

        // Verify that the message is for this server, if it's not anonymous.
        if to.is_anonymous() || &self.identity.identity == to {
            Ok(())
        } else {
            Err(ManyError::unknown_destination(
                to.to_string(),
                self.identity.identity.to_string(),
            ))
        }
    }

    pub fn validate_time(&self, message: &RequestMessage) -> Result<(), ManyError> {
        if self.timeout != 0 {
            let ts = message
                .timestamp
                .ok_or_else(|| ManyError::required_field_missing("timestamp".to_string()))?;
            let now = SystemTime::now();

            let diff = now.duration_since(ts).map_err(|_| {
                tracing::error!("ERR: System time error");
                ManyError::timestamp_out_of_range()
            })?;
            if diff.as_secs() >= self.timeout {
                tracing::error!(
                    "ERR: Timestamp outside of timeout: {} >= {}",
                    diff.as_secs(),
                    self.timeout
                );
                return Err(ManyError::timestamp_out_of_range());
            }
        }
        Ok(())
    }

    pub fn find_module(&self, message: &RequestMessage) -> Option<Arc<dyn ManyModule + Send>> {
        self.modules
            .iter()
            .find(|x| x.info().endpoints.contains(&message.method))
            .cloned()
    }
}

impl base::BaseModuleBackend for ManyServer {
    fn endpoints(&self) -> Result<base::Endpoints, ManyError> {
        let mut endpoints: BTreeSet<String> = self.method_cache.iter().cloned().collect();

        if let Some(fb) = &self.fallback {
            endpoints = endpoints
                .union(&fb.endpoints()?.0.iter().cloned().collect::<BTreeSet<_>>())
                .cloned()
                .collect();
        }

        Ok(base::Endpoints(endpoints))
    }

    fn status(&self) -> Result<base::Status, ManyError> {
        let mut attributes: BTreeSet<Attribute> = self
            .modules
            .iter()
            .map(|m| m.info().attribute.clone())
            .collect();

        let mut builder = base::StatusBuilder::default();

        builder
            .name(self.name.clone())
            .version(1)
            .identity(self.identity.identity)
            .timeout(self.timeout)
            .extras(BTreeMap::new());

        if let Some(pk) = self.identity.public_key() {
            builder.public_key(pk);
        }
        if let Some(sv) = self.version.clone() {
            builder.server_version(sv);
        }

        if let Some(fb) = &self.fallback {
            let fb_status = fb.status()?;
            if fb_status.identity != self.identity.identity
                || fb_status.version != 1
                || (fb_status.server_version != self.version && self.version.is_some())
            {
                tracing::error!(
                    "fallback status differs from internal status: {} != {} || {:?} != {:?}",
                    fb_status.identity,
                    self.identity.identity,
                    fb_status.server_version,
                    self.version
                );
                return Err(ManyError::internal_server_error());
            }

            if let Some(sv) = fb_status.server_version {
                builder.server_version(sv);
            }

            builder.name(fb_status.name).extras(fb_status.extras);

            attributes = attributes
                .into_iter()
                .chain(fb_status.attributes.into_iter())
                .collect();
        }

        builder.attributes(attributes.into_iter().collect());

        builder
            .build()
            .map_err(|x| ManyError::unknown(x.to_string()))
    }
}

#[async_trait]
impl LowLevelManyRequestHandler for Arc<Mutex<ManyServer>> {
    async fn execute(&self, envelope: CoseSign1) -> Result<CoseSign1, String> {
        let request = crate::message::decode_request_from_cose_sign1(envelope.clone());

        let response = {
            let this = self.lock().unwrap();
            let cose_id = this.identity.clone();
            request
                .and_then(|message| {
                    this.validate_time(&message)?;
                    Ok(message)
                })
                .and_then(|message| {
                    this.validate_id(&message)?;
                    Ok(message)
                })
                .map(|message| {
                    let maybe_module = this.find_module(&message);
                    (message, maybe_module)
                })
                .and_then(|(message, maybe_module)| {
                    if let Some(ref m) = maybe_module {
                        m.validate(&message)?;
                    }
                    Ok((message, maybe_module))
                })
                .map(|(message, maybe_module)| {
                    (
                        cose_id.clone(),
                        message,
                        maybe_module,
                        this.fallback.clone(),
                    )
                })
                .map_err(|many_err| ResponseMessage::error(&cose_id.identity, many_err))
        };

        match response {
            Ok((cose_id, message, maybe_module, fallback)) => match (maybe_module, fallback) {
                (Some(m), _) => {
                    let mut response = match m.execute(message).await {
                        Ok(response) => response,
                        Err(many_err) => ResponseMessage::error(&cose_id.identity, many_err),
                    };
                    response.from = cose_id.identity;
                    crate::message::encode_cose_sign1_from_response(response, &cose_id)
                }
                (None, Some(fb)) => {
                    LowLevelManyRequestHandler::execute(fb.as_ref(), envelope).await
                }
                (None, None) => {
                    let response = ResponseMessage::error(
                        &cose_id.identity,
                        ManyError::could_not_route_message(),
                    );
                    crate::message::encode_cose_sign1_from_response(response, &cose_id)
                }
            },
            Err(response) => {
                let this = self.lock().unwrap();
                crate::message::encode_cose_sign1_from_response(response, &this.identity)
            }
        }
    }
}

#[cfg(test)]
mod tests {
    use semver::{BuildMetadata, Prerelease, Version};

    use super::*;
    use crate::cose_helpers::public_key;
    use crate::message::{
        decode_response_from_cose_sign1, encode_cose_sign1_from_request, RequestMessage,
        RequestMessageBuilder,
    };
    use crate::server::module::base::Status;
    use crate::types::identity::cose::tests::generate_random_eddsa_identity;
    use proptest::prelude::*;

<<<<<<< HEAD
    // Official SemVer regex
    // See https://semver.org/#is-there-a-suggested-regular-expression-regex-to-check-a-semver-string
    //
    // Note: \d were replaced with [0-9], since the current regex engine matches other digits characters, such as Eastern Arabic numerals
    //       https://stackoverflow.com/questions/6479423/does-d-in-regex-mean-a-digit/6479605#6479605
    const SEMVER_REGEX: &str = r"(0|[1-9][0-9]*)\.(0|[1-9][0-9]*)\.(0|[1-9][0-9]*)(?:-((?:0|[1-9][0-9]*|[0-9]*[a-zA-Z-][0-9a-zA-Z-]*)(?:\.(?:0|[1-9][0-9]*|[0-9]*[a-zA-Z-][0-9a-zA-Z-]*))*))?(?:\+([0-9a-zA-Z-]+(?:\.[0-9a-zA-Z-]+)*))?";

    /// Execute a request on a MANY server and return the response message
    pub fn execute_request(
        id: CoseKeyIdentity,
        server: Arc<Mutex<ManyServer>>,
        request: RequestMessage,
    ) -> ResponseMessage {
        let envelope = encode_cose_sign1_from_request(request, &id).unwrap();
        let response = smol::block_on(async { server.execute(envelope).await }).unwrap();
        decode_response_from_cose_sign1(response, None).unwrap()
=======
    const ALPHA_NUM_DASH_REGEX: &str = "[a-zA-Z0-9-]";

    prop_compose! {
        fn arb_semver()((major, minor, patch) in (any::<u64>(), any::<u64>(), any::<u64>()), pre in ALPHA_NUM_DASH_REGEX, build in ALPHA_NUM_DASH_REGEX) -> Version {
            Version {
                major,
                minor,
                patch,
                pre: Prerelease::new(&pre).unwrap(),
                build: BuildMetadata::new(&build).unwrap(),
            }
        }
>>>>>>> 92febcfe
    }

    proptest! {
        #[test]
<<<<<<< HEAD
        fn simple_status(name in "\\PC*", version in SEMVER_REGEX) {
            println!("\n\n{version}\n\n");
            let id = generate_random_eddsa_identity();
            let server = ManyServer::simple(name.clone(), id.clone(), Some(version));
=======
        fn simple_status(name in "\\PC*", version in arb_semver()) {
            let id = generate_random_eddsa_identity();
            let server = ManyServer::simple(name.clone(), id.clone(), Some(version.to_string()));
>>>>>>> 92febcfe

            // Test status() using a message instead of a direct call
            //
            // This will test other ManyServer methods as well
            let request: RequestMessage = RequestMessageBuilder::default()
                .version(1)
                .from(id.identity)
                .to(id.identity)
                .method("status".to_string())
                .data("null".as_bytes().to_vec())
                .build()
                .unwrap();

<<<<<<< HEAD
            let response_message = execute_request(id, server, request);

            let data: BTreeMap<u8, Value> =
                from_reader(response_message.data.unwrap().as_slice()).unwrap();
            let response_name = data.get(&1).unwrap();

            assert_eq!(response_name, &Value::Text(name));
=======
            let envelope = encode_cose_sign1_from_request(request, &id).unwrap();
            let response = smol::block_on(async { server.execute(envelope).await }).unwrap();
            let response_message = decode_response_from_cose_sign1(response, None).unwrap();

            let status: Status = minicbor::decode(&response_message.data.unwrap()).unwrap();

            assert_eq!(status.version, 1);
            assert_eq!(status.name, name);
            assert_eq!(status.public_key, Some(public_key(&id.key.unwrap()).unwrap()));
            assert_eq!(status.identity, id.identity);
            assert!(status.attributes.has_id(0));
            assert_eq!(status.server_version, Some(version.to_string()));
            assert_eq!(status.timeout, Some(MANYSERVER_DEFAULT_TIMEOUT));
            assert_eq!(status.extras, BTreeMap::new());
>>>>>>> 92febcfe
        }
    }
}<|MERGE_RESOLUTION|>--- conflicted
+++ resolved
@@ -302,24 +302,6 @@
     use crate::types::identity::cose::tests::generate_random_eddsa_identity;
     use proptest::prelude::*;
 
-<<<<<<< HEAD
-    // Official SemVer regex
-    // See https://semver.org/#is-there-a-suggested-regular-expression-regex-to-check-a-semver-string
-    //
-    // Note: \d were replaced with [0-9], since the current regex engine matches other digits characters, such as Eastern Arabic numerals
-    //       https://stackoverflow.com/questions/6479423/does-d-in-regex-mean-a-digit/6479605#6479605
-    const SEMVER_REGEX: &str = r"(0|[1-9][0-9]*)\.(0|[1-9][0-9]*)\.(0|[1-9][0-9]*)(?:-((?:0|[1-9][0-9]*|[0-9]*[a-zA-Z-][0-9a-zA-Z-]*)(?:\.(?:0|[1-9][0-9]*|[0-9]*[a-zA-Z-][0-9a-zA-Z-]*))*))?(?:\+([0-9a-zA-Z-]+(?:\.[0-9a-zA-Z-]+)*))?";
-
-    /// Execute a request on a MANY server and return the response message
-    pub fn execute_request(
-        id: CoseKeyIdentity,
-        server: Arc<Mutex<ManyServer>>,
-        request: RequestMessage,
-    ) -> ResponseMessage {
-        let envelope = encode_cose_sign1_from_request(request, &id).unwrap();
-        let response = smol::block_on(async { server.execute(envelope).await }).unwrap();
-        decode_response_from_cose_sign1(response, None).unwrap()
-=======
     const ALPHA_NUM_DASH_REGEX: &str = "[a-zA-Z0-9-]";
 
     prop_compose! {
@@ -332,21 +314,13 @@
                 build: BuildMetadata::new(&build).unwrap(),
             }
         }
->>>>>>> 92febcfe
     }
 
     proptest! {
         #[test]
-<<<<<<< HEAD
-        fn simple_status(name in "\\PC*", version in SEMVER_REGEX) {
-            println!("\n\n{version}\n\n");
-            let id = generate_random_eddsa_identity();
-            let server = ManyServer::simple(name.clone(), id.clone(), Some(version));
-=======
         fn simple_status(name in "\\PC*", version in arb_semver()) {
             let id = generate_random_eddsa_identity();
             let server = ManyServer::simple(name.clone(), id.clone(), Some(version.to_string()));
->>>>>>> 92febcfe
 
             // Test status() using a message instead of a direct call
             //
@@ -360,15 +334,6 @@
                 .build()
                 .unwrap();
 
-<<<<<<< HEAD
-            let response_message = execute_request(id, server, request);
-
-            let data: BTreeMap<u8, Value> =
-                from_reader(response_message.data.unwrap().as_slice()).unwrap();
-            let response_name = data.get(&1).unwrap();
-
-            assert_eq!(response_name, &Value::Text(name));
-=======
             let envelope = encode_cose_sign1_from_request(request, &id).unwrap();
             let response = smol::block_on(async { server.execute(envelope).await }).unwrap();
             let response_message = decode_response_from_cose_sign1(response, None).unwrap();
@@ -383,7 +348,6 @@
             assert_eq!(status.server_version, Some(version.to_string()));
             assert_eq!(status.timeout, Some(MANYSERVER_DEFAULT_TIMEOUT));
             assert_eq!(status.extras, BTreeMap::new());
->>>>>>> 92febcfe
         }
     }
 }