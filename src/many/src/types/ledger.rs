--- conflicted
+++ resolved
@@ -285,497 +285,7 @@
     }
 }
 
-<<<<<<< HEAD
-=======
-#[derive(Clone, Debug, PartialOrd, PartialEq, Ord, Eq)]
-#[repr(transparent)]
-pub struct TransactionId(pub ByteVec);
-
-impl From<ByteVec> for TransactionId {
-    fn from(t: ByteVec) -> TransactionId {
-        TransactionId(t)
-    }
-}
-
-impl From<Vec<u8>> for TransactionId {
-    fn from(t: Vec<u8>) -> TransactionId {
-        TransactionId(ByteVec::from(t))
-    }
-}
-
-impl From<u64> for TransactionId {
-    fn from(v: u64) -> TransactionId {
-        TransactionId(ByteVec::from(v.to_be_bytes().to_vec()))
-    }
-}
-
-impl From<BigUint> for TransactionId {
-    fn from(b: BigUint) -> TransactionId {
-        TransactionId(ByteVec::from(b.to_bytes_be()))
-    }
-}
-
-impl std::ops::Add<ByteVec> for TransactionId {
-    type Output = TransactionId;
-
-    fn add(self, rhs: ByteVec) -> Self::Output {
-        (BigUint::from_bytes_be(&self.0) + BigUint::from_bytes_be(&rhs)).into()
-    }
-}
-
-impl std::ops::Add<u32> for TransactionId {
-    type Output = TransactionId;
-
-    fn add(self, rhs: u32) -> Self::Output {
-        (BigUint::from_bytes_be(&self.0) + rhs).into()
-    }
-}
-
-impl std::ops::AddAssign<u32> for TransactionId {
-    fn add_assign(&mut self, other: u32) {
-        *self = self.clone() + other;
-    }
-}
-
-impl std::ops::Sub<ByteVec> for TransactionId {
-    type Output = TransactionId;
-
-    fn sub(self, rhs: ByteVec) -> Self::Output {
-        (BigUint::from_bytes_be(&self.0) - BigUint::from_bytes_be(&rhs)).into()
-    }
-}
-
-impl std::ops::Sub<u32> for TransactionId {
-    type Output = TransactionId;
-
-    fn sub(self, rhs: u32) -> Self::Output {
-        (BigUint::from_bytes_be(&self.0) - rhs).into()
-    }
-}
-
-impl Encode for TransactionId {
-    fn encode<W: encode::Write>(&self, e: &mut Encoder<W>) -> Result<(), encode::Error<W::Error>> {
-        e.bytes(&self.0)?;
-        Ok(())
-    }
-}
-
-impl<'b> Decode<'b> for TransactionId {
-    fn decode(d: &mut Decoder<'b>) -> Result<Self, minicbor::decode::Error> {
-        Ok(TransactionId(ByteVec::from(d.bytes()?.to_vec())))
-    }
-}
-
-impl From<TransactionId> for Vec<u8> {
-    fn from(t: TransactionId) -> Vec<u8> {
-        t.0.to_vec()
-    }
-}
-
-macro_rules! define_tx_kind {
-    ( $( [ $index: literal $(, $sub: literal )* ] $name: ident { $( $idx: literal | $fname: ident : $type: ty, )* }, )* ) => {
-        #[derive(Copy, Clone, Debug, Ord, PartialOrd, Eq, PartialEq)]
-        #[repr(u8)]
-        #[non_exhaustive]
-        pub enum TransactionKind {
-            $( $name ),*
-        }
-
-        impl From<TransactionKind> for AttributeRelatedIndex {
-            fn from(other: TransactionKind) -> Self {
-                match other {
-                    $( TransactionKind :: $name => AttributeRelatedIndex::new($index) $(.with_index($sub))* ),*
-                }
-            }
-        }
-
-        impl From<&TransactionInfo> for TransactionKind {
-            fn from(other: &TransactionInfo) -> Self {
-                match other {
-                    $( TransactionInfo :: $name { .. } => TransactionKind :: $name ),*
-                }
-            }
-        }
-
-        impl TryFrom<AttributeRelatedIndex> for TransactionKind {
-            type Error = Vec<u32>;
-
-            fn try_from(other: AttributeRelatedIndex) -> Result<Self, Vec<u32>> {
-                match &other.flattened()[..] {
-                    $( [ $index $(, $sub)* ] => Ok( TransactionKind :: $name ), )*
-                    x => Err(x.to_vec()),
-                }
-            }
-        }
-
-        impl Encode for TransactionKind {
-            fn encode<W: encode::Write>(&self, e: &mut Encoder<W>) -> Result<(), encode::Error<W::Error>> {
-                Into::<AttributeRelatedIndex>::into(*self).encode(e)
-            }
-        }
-
-        impl<'b> Decode<'b> for TransactionKind {
-            fn decode(d: &mut Decoder<'b>) -> Result<Self, minicbor::decode::Error> {
-                TryFrom::try_from(d.decode::<AttributeRelatedIndex>()?)
-                    .map_err(|_| minicbor::decode::Error::Message("Invalid attribute index"))
-            }
-        }
-    }
-}
-
-macro_rules! define_tx_info_symbol {
-    (@pick_symbol) => {};
-    (@pick_symbol $name: ident symbol $(,)? $( $name_: ident $( $tag_: ident )*, )* ) => {
-        return Some(& $name)
-    };
-    (@pick_symbol $name_: ident $( $tag_: ident )*, $( $name: ident $( $tag: ident )*, )* ) => {
-        define_tx_info_symbol!(@pick_symbol $( $name $( $tag )*, )* )
-    };
-
-    (@inner) => {};
-    (@inner $name: ident inner $(,)? $( $name_: ident $( $tag_: ident )*, )* ) => {
-        if let Some(s) = $name .symbol() {
-            return Some(s);
-        }
-    };
-    (@inner $name_: ident $( $tag_: ident )*, $( $name: ident $( $tag: ident )*, )* ) => {
-        define_tx_info_symbol!(@inner $( $name $( $tag )*, )* )
-    };
-
-    ( $( $name: ident { $( $fname: ident $( $tag: ident )* , )* } )* ) => {
-        pub fn symbol(&self) -> Option<&Symbol> {
-            match self {
-                $( TransactionInfo :: $name {
-                    $( $fname, )*
-                } => {
-                    // Remove warnings.
-                    $( let _ = $fname; )*
-                    define_tx_info_symbol!(@pick_symbol $( $fname $( $tag )*, )* );
-
-                    // If we're here, we need to go deeper. Check if there's an inner.
-                    define_tx_info_symbol!(@inner $( $fname $( $tag )*, )*);
-                } )*
-            }
-
-            None
-        }
-    };
-}
-
-macro_rules! define_tx_info_is_about {
-    (@check_id $id: ident) => {};
-    (@check_id $id: ident $name: ident id $(,)? $( $name_: ident $( $tag_: ident )*, )* ) => {
-        if $name == $id {
-            return true;
-        }
-        define_tx_info_is_about!(@check_id $id $( $name_ $( $tag_ )*, )* )
-    };
-    (@check_id $id: ident $name_: ident $( $tag_: ident )*, $( $name: ident $( $tag: ident )*, )* ) => {
-        define_tx_info_is_about!(@check_id $id $( $name $( $tag )*, )* )
-    };
-
-    (@inner $id: ident) => {};
-    (@inner $id: ident $name: ident inner $(,)? $( $name_: ident $( $tag_: ident )*, )* ) => {
-        if $name .is_about($id) {
-            return true;
-        }
-        define_tx_info_is_about!(@inner $id $( $name_ $( $tag_ )*, )* )
-    };
-    (@inner $id: ident $name_: ident $( $tag_: ident )*, $( $name: ident $( $tag: ident )*, )* ) => {
-        define_tx_info_is_about!(@inner $id $( $name $( $tag )*, )* )
-    };
-
-    ( $( $name: ident { $( $fname: ident $( $tag: ident )* , )* } )* ) => {
-        pub fn is_about(&self, id: &Identity) -> bool {
-            match self {
-                $( TransactionInfo :: $name {
-                    $( $fname, )*
-                } => {
-                    // Remove warnings.
-                    $( let _ = $fname; )*
-                    define_tx_info_is_about!(@check_id id $( $fname $( $tag )*, )* );
-
-                    // Inner fields might match the identity.
-                    define_tx_info_is_about!(@inner id $( $fname $( $tag )*, )* );
-                } )*
-            }
-            false
-        }
-    };
-}
-
-macro_rules! define_tx_info {
-    ( $( $name: ident { $( $idx: literal | $fname: ident : $type: ty $([ $( $tag: ident )* ])?, )* }, )* ) => {
-        #[derive(Clone, Debug)]
-        #[non_exhaustive]
-        pub enum TransactionInfo {
-            $( $name {
-                $( $fname: $type ),*
-            } ),*
-        }
-
-        impl TransactionInfo {
-            define_tx_info_symbol!( $( $name { $( $fname $( $( $tag )* )?, )* } )* );
-            define_tx_info_is_about!( $( $name { $( $fname $( $( $tag )* )?, )* } )* );
-        }
-
-        encode_tx_info!( $( $name { $( $idx => $fname : $type, )* }, )* );
-    };
-}
-
-// This is necessary because variables must be used in repeating patterns.
-macro_rules! replace_expr {
-    ($_t:tt $sub:expr) => {
-        $sub
-    };
-}
-
-macro_rules! encode_tx_info {
-    ( $( $sname: ident { $( $idx: literal => $name: ident : $type: ty, )* }, )* ) => {
-        impl Encode for TransactionInfo {
-            fn encode<W: encode::Write>(
-                &self,
-                e: &mut Encoder<W>,
-            ) -> Result<(), encode::Error<W::Error>> {
-                match self {
-                    $(  TransactionInfo :: $sname { $( $name, )* } => {
-                            e.map( 1u64 $(+ replace_expr!($idx 1u64))* )?
-                                .u8(0)?.encode(TransactionKind :: $sname)?
-                                $( .u8($idx)?.encode($name)? )*
-                            ;
-                            Ok(())
-                        }, )*
-                }
-            }
-        }
-
-        impl<'b> Decode<'b> for TransactionInfo {
-            fn decode(d: &mut Decoder<'b>) -> Result<Self, minicbor::decode::Error> {
-                let mut len = d.map()?.ok_or(minicbor::decode::Error::Message(
-                    "Invalid transaction type.",
-                ))?;
-
-                if d.u8()? != 0 {
-                    return Err(minicbor::decode::Error::Message(
-                        "TransactionKind should be the first item.",
-                    ));
-                }
-                #[allow(unreachable_patterns)]
-                match d.decode::<TransactionKind>()? {
-                    $(  TransactionKind :: $sname => {
-                        $( let mut $name : Option< $type > = None; )*
-                        // len also includes the index 0 which is treated outside this macro.
-                        while len > 1 {
-                            match d.u32()? {
-                                $( $idx => $name = Some(d.decode()?), )*
-
-                                x => return Err(minicbor::decode::Error::UnknownVariant(x)),
-                            }
-                            len -= 1;
-                        }
-
-                        $( let $name: $type = $name.ok_or(minicbor::decode::Error::MissingValue($idx, stringify!($name)))?; )*
-
-                        Ok(TransactionInfo :: $sname {
-                            $( $name, )*
-                        })
-                    }, )*
-                    _ => Err(minicbor::decode::Error::Message("Unsupported transaction kind"))
-                }
-            }
-        }
-    }
-}
-
-macro_rules! define_multisig_tx {
-    ( $( $name: ident $(: $arg: ty )?, )* ) => {
-        #[derive(Clone, Debug, PartialEq)]
-        #[non_exhaustive]
-        pub enum AccountMultisigTransaction {
-            $( $( $name($arg), )? )*
-        }
-
-        impl AccountMultisigTransaction {
-            pub fn symbol(&self) -> Option<&Identity> {
-                // TODO: implement this for recursively checking if inner infos
-                // has a symbol defined.
-                None
-            }
-
-            pub fn is_about(&self, _id: &Identity) -> bool {
-                false
-            }
-        }
-
-        impl Encode for AccountMultisigTransaction {
-            fn encode<W: encode::Write>(
-                &self,
-                e: &mut Encoder<W>,
-            ) -> Result<(), encode::Error<W::Error>> {
-                match self {
-                    $(
-                    $( AccountMultisigTransaction :: $name(arg) => {
-                        let _: $arg;  // We do this to remove a macro error for not using $arg.
-                        e.map(2)?
-                         .u8(0)?.encode(TransactionKind:: $name)?
-                         .u8(1)?.encode(arg)?;
-                    }, )?
-                    )*
-                }
-                Ok(())
-            }
-        }
-
-        impl<'b> Decode<'b> for AccountMultisigTransaction {
-            fn decode(d: &mut Decoder<'b>) -> Result<Self, minicbor::decode::Error> {
-                let len = d.map()?.ok_or(minicbor::decode::Error::Message(
-                    "Invalid transaction type.",
-                ))?;
-
-                if len != 2 {
-                    return Err(minicbor::decode::Error::Message("Transactions must have 2 values"));
-                }
-                if d.u8()? != 0 {
-                    return Err(minicbor::decode::Error::Message(
-                        "TransactionKind should be the first item.",
-                    ));
-                }
-                #[allow(unreachable_patterns)]
-                match d.decode::<TransactionKind>()? {
-                    $(
-                    $(  TransactionKind :: $name => {
-                        let _: $arg;  // We do this to remove a macro error for not using $arg.
-                        if d.u8()? != 1 {
-                            Err(minicbor::decode::Error::Message("Invalid field index"))
-                        } else {
-                            Ok(Self :: $name(d.decode()?))
-                        }
-                    }, )?
-                    )*
-                    _ => return Err(minicbor::decode::Error::Message("Unsupported transaction kind"))
-                }
-            }
-        }
-    }
-}
-
-macro_rules! define_tx {
-    ( $( [ $index: literal $(, $sub: literal )* ] $name: ident $(($method_arg: ty))? { $( $idx: literal | $fname: ident : $type: ty $([ $($tag: ident)* ])?, )* }, )* ) => {
-        define_tx_kind!( $( [ $index $(, $sub )* ] $name { $( $idx | $fname : $type, )* }, )* );
-        define_tx_info!( $( $name { $( $idx | $fname : $type $([ $( $tag )* ])?, )* }, )* );
-
-        define_multisig_tx!( $( $name $(: $method_arg)?, )*);
-    }
-}
-
-// We flatten the attribute related index here, but it is unflattened when serializing.
-define_tx! {
-    [4, 0]      Send (module::ledger::SendArgs) {
-        1     | from:                   Identity                                [ id ],
-        2     | to:                     Identity                                [ id ],
-        3     | symbol:                 Symbol                                  [ symbol ],
-        4     | amount:                 TokenAmount,
-    },
-    [9, 0]      AccountCreate (module::account::CreateArgs) {
-        1     | account:                Identity                                [ id ],
-        2     | description:            Option<String>,
-        3     | roles:                  BTreeMap<Identity, BTreeSet<module::account::Role>>,
-        4     | features:               FeatureSet,
-    },
-    [9, 1]      AccountSetDescription (module::account::SetDescriptionArgs) {
-        1     | account:                Identity                                [ id ],
-        2     | description:            String,
-    },
-    [9, 2]      AccountAddRoles (module::account::AddRolesArgs) {
-        1     | account:                Identity                                [ id ],
-        2     | roles:                  BTreeMap<Identity, BTreeSet<module::account::Role>>,
-    },
-    [9, 3]      AccountRemoveRoles (module::account::RemoveRolesArgs) {
-        1     | account:                Identity                                [ id ],
-        2     | roles:                  BTreeMap<Identity, BTreeSet<module::account::Role>>,
-    },
-    [9, 4]      AccountDisable (module::account::DisableArgs) {
-        1     | account:                Identity                                [ id ],
-    },
-    [9, 5]      AccountAddFeatures (module::account::AddFeaturesArgs) {
-        1     | account:                Identity                                [ id ],
-        2     | roles:                  BTreeMap<Identity, BTreeSet<module::account::Role>>,
-        3     | features:               FeatureSet,
-    },
-    [9, 1, 0]   AccountMultisigSubmit (module::account::features::multisig::SubmitTransactionArgs) {
-        1     | submitter:              Identity                                [ id ],
-        2     | account:                Identity                                [ id ],
-        3     | memo:                   Option<String>,
-        4     | transaction:            Box<AccountMultisigTransaction>         [ inner ],
-        5     | token:                  Option<ByteVec>,
-        6     | threshold:              u64,
-        7     | timeout:                Timestamp,
-        8     | execute_automatically:  bool,
-        9     | data:                   Option<ByteVec>,
-    },
-    [9, 1, 1]   AccountMultisigApprove (module::account::features::multisig::ApproveArgs) {
-        1     | account:                Identity                                [ id ],
-        2     | token:                  ByteVec,
-        3     | approver:               Identity                                [ id ],
-    },
-    [9, 1, 2]   AccountMultisigRevoke (module::account::features::multisig::RevokeArgs) {
-        1     | account:                Identity                                [ id ],
-        2     | token:                  ByteVec,
-        3     | revoker:                Identity                                [ id ],
-    },
-    [9, 1, 3]   AccountMultisigExecute (module::account::features::multisig::ExecuteArgs) {
-        1     | account:                Identity                                [ id ],
-        2     | token:                  ByteVec,
-        3     | executer:               Option<Identity>                        [ id ],
-        4     | response:               ResponseMessage,
-    },
-    [9, 1, 4]   AccountMultisigWithdraw (module::account::features::multisig::WithdrawArgs) {
-        1     | account:                Identity                                [ id ],
-        2     | token:                  ByteVec,
-        3     | withdrawer:             Identity                                [ id ],
-    },
-    [9, 1, 5]   AccountMultisigSetDefaults (module::account::features::multisig::SetDefaultsArgs) {
-        1     | submitter:              Identity                                [ id ],
-        2     | account:                Identity                                [ id ],
-        3     | threshold:              Option<u64>,
-        4     | timeout_in_secs:        Option<u64>,
-        5     | execute_automatically:  Option<bool>,
-    },
-    [9, 1, 6]   AccountMultisigExpired {
-        1     | account:                Identity                                [ id ],
-        2     | token:                  ByteVec,
-        3     | time:                   Timestamp,
-    },
-}
-
-#[derive(Debug, Encode, Decode)]
-#[cbor(map)]
-pub struct Transaction {
-    #[n(0)]
-    pub id: TransactionId,
-
-    #[n(1)]
-    pub time: Timestamp,
-
-    #[n(2)]
-    pub content: TransactionInfo,
-}
-
-impl Transaction {
-    pub fn kind(&self) -> TransactionKind {
-        TransactionKind::from(&self.content)
-    }
-
-    pub fn symbol(&self) -> Option<&Identity> {
-        self.content.symbol()
-    }
-
-    pub fn is_about(&self, id: &Identity) -> bool {
-        self.content.is_about(id)
-    }
-}
-
->>>>>>> db7d8bf1
+
 #[cfg(test)]
 mod test {
     use super::*;
@@ -811,185 +321,4 @@
             &[Token::String("1_208_925_819_614_629_174_706_175")],
         );
     }
-<<<<<<< HEAD
-=======
-
-    #[test]
-    fn txid_from_bytevec() {
-        let b = ByteVec::from(vec![1, 2, 3, 4, 5]);
-        let t = TransactionId::from(b.clone());
-
-        assert_eq!(b.as_slice(), Into::<Vec<u8>>::into(t));
-    }
-
-    #[test]
-    fn txid_from_biguint() {
-        let v = u64::MAX;
-        let t = TransactionId::from(BigUint::from(v));
-
-        assert_eq!(v.to_be_bytes(), Into::<Vec<u8>>::into(t).as_slice());
-    }
-
-    #[test]
-    fn txid_from_u64() {
-        let v = u64::MAX;
-        let t = TransactionId::from(v);
-
-        assert_eq!(v.to_be_bytes(), Into::<Vec<u8>>::into(t).as_slice());
-    }
-
-    #[test]
-    fn txid_add() {
-        let v = u64::MAX;
-        let mut t = TransactionId::from(v) + 1;
-
-        assert_eq!(
-            Into::<Vec<u8>>::into(t.clone()),
-            (BigUint::from(u64::MAX) + 1u32).to_bytes_be()
-        );
-        t += 1;
-        assert_eq!(
-            Into::<Vec<u8>>::into(t),
-            (BigUint::from(u64::MAX) + 2u32).to_bytes_be()
-        );
-
-        let b = ByteVec::from(v.to_be_bytes().to_vec());
-        let t2 = TransactionId::from(v) + b;
-
-        assert_eq!(
-            Into::<Vec<u8>>::into(t2),
-            (BigUint::from(v) * 2u64).to_bytes_be()
-        );
-    }
-
-    #[test]
-    fn txid_sub() {
-        let v = u64::MAX;
-        let t = TransactionId::from(v) - 1;
-
-        assert_eq!(Into::<Vec<u8>>::into(t), (v - 1).to_be_bytes());
-
-        let b = ByteVec::from(1u64.to_be_bytes().to_vec());
-        let t2 = TransactionId::from(v) - b;
-
-        assert_eq!(Into::<Vec<u8>>::into(t2), (v - 1).to_be_bytes());
-    }
-
-    #[test]
-    fn tx_info_is_about() {
-        let i0 = Identity::public_key_raw([0; 28]);
-        let i1 = Identity::public_key_raw([1; 28]);
-        let i01 = i0.with_subresource_id_unchecked(1);
-        let i11 = i1.with_subresource_id_unchecked(1);
-
-        let s0 = TransactionInfo::Send {
-            from: i0,
-            to: i01,
-            symbol: Default::default(),
-            amount: Default::default(),
-        };
-        assert!(s0.is_about(&i0));
-        assert!(s0.is_about(&i01));
-        assert!(!s0.is_about(&i1));
-        assert!(!s0.is_about(&i11));
-    }
-
-    #[test]
-    fn tx_info_symbol() {
-        let i0 = Identity::public_key_raw([0; 28]);
-        let i1 = Identity::public_key_raw([1; 28]);
-        let i01 = i0.with_subresource_id_unchecked(1);
-
-        let tx = TransactionInfo::Send {
-            from: i0,
-            to: i01,
-            symbol: i1,
-            amount: Default::default(),
-        };
-        assert_eq!(tx.symbol(), Some(&i1));
-
-        let tx = TransactionInfo::AccountDisable { account: i0 };
-        assert_eq!(tx.symbol(), None);
-    }
-
-    mod tx_info {
-        use super::super::*;
-        use proptest::prelude::*;
-
-        fn _create_tx_info(
-            memo: String,
-            data: Vec<u8>,
-            transaction: AccountMultisigTransaction,
-        ) -> TransactionInfo {
-            TransactionInfo::AccountMultisigSubmit {
-                submitter: Identity::public_key_raw([0; 28]),
-                account: Identity::public_key_raw([1; 28]),
-                memo: Some(memo),
-                transaction: Box::new(transaction),
-                token: None,
-                threshold: 1,
-                timeout: Timestamp::now(),
-                execute_automatically: false,
-                data: Some(data.into()),
-            }
-        }
-
-        fn _assert_serde(info: TransactionInfo) {
-            let bytes = minicbor::to_vec(info.clone()).expect("Could not serialize");
-            let decoded: TransactionInfo = minicbor::decode(&bytes).expect("Could not decode");
-
-            assert_eq!(format!("{:?}", decoded), format!("{:?}", info));
-        }
-
-        proptest! {
-            #[test]
-            fn submit_send(memo in "\\PC*", amount: u64) {
-                _assert_serde(
-                    _create_tx_info(memo, vec![], AccountMultisigTransaction::Send(module::ledger::SendArgs {
-                        from: Some(Identity::public_key_raw([2; 28])),
-                        to: Identity::public_key_raw([3; 28]),
-                        symbol: Identity::public_key_raw([4; 28]),
-                        amount: amount.into(),
-                    })),
-                );
-            }
-
-            #[test]
-            fn submit_submit_send(memo in "\\PC*", memo2 in "\\PC*", amount: u64) {
-                _assert_serde(
-                    _create_tx_info(memo, vec![],
-                        AccountMultisigTransaction::AccountMultisigSubmit(
-                            module::account::features::multisig::SubmitTransactionArgs {
-                                account: Identity::public_key_raw([2; 28]),
-                                memo: Some(memo2),
-                                transaction: Box::new(AccountMultisigTransaction::Send(module::ledger::SendArgs {
-                                    from: Some(Identity::public_key_raw([2; 28])),
-                                    to: Identity::public_key_raw([3; 28]),
-                                    symbol: Identity::public_key_raw([4; 28]),
-                                    amount: amount.into(),
-                                })),
-                                threshold: None,
-                                timeout_in_secs: None,
-                                execute_automatically: None,
-                                data: None,
-                            }
-                        )
-                    )
-                );
-            }
-
-            #[test]
-            fn submit_set_defaults(memo in "\\PC*") {
-                _assert_serde(
-                    _create_tx_info(memo, vec![], AccountMultisigTransaction::AccountMultisigSetDefaults(module::account::features::multisig::SetDefaultsArgs {
-                        account: Identity::public_key_raw([2; 28]),
-                        threshold: Some(2),
-                        timeout_in_secs: None,
-                        execute_automatically: Some(false),
-                    }))
-                );
-            }
-        }
-    }
->>>>>>> db7d8bf1
 }