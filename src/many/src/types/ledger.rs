use crate::types::Percent;
use crate::Identity;
use minicbor::data::{Tag, Type};
use minicbor::{encode, Decode, Decoder, Encode, Encoder};
use num_bigint::{BigInt, BigUint};
use num_traits::Num;
use serde::de::Unexpected;
use serde::Deserialize;
use std::fmt::{Display, Formatter};
use std::ops::Shr;

/// A Symbol is represented by a non-anonymous identity.
pub type Symbol = Identity;

/// Transaction fees.
#[derive(Default, Clone, Encode, Decode)]
pub struct TransactionFee {
    #[n(0)]
    pub fixed: Option<TokenAmount>,
    #[n(1)]
    pub percent: Option<Percent>,
}

impl TransactionFee {
    /// Calculates the actual fees of a transaction. The returned amount is the
    /// fees calculated, and not (amount + fees).
    /// ```
    /// use many::types::ledger::{TokenAmount, TransactionFee};
    /// use many::types::Percent;
    /// let fees = TransactionFee {
    ///   fixed: Some(1000u64.into()),
    ///   percent: Some(Percent::new(0, 0x800000)),
    /// };
    /// let amount = TokenAmount::from(5000000u64);
    ///
    /// assert_eq!(fees.calculate_fees(&amount) + amount, 5_010_765u64);
    /// ```
    pub fn calculate_fees(&self, amount: &TokenAmount) -> TokenAmount {
        let mut fees = self.fixed.clone().unwrap_or_default();
        fees += if let Some(ref p) = self.percent {
            amount.clone() * *p
        } else {
            TokenAmount::zero()
        };
        fees
    }
}

type TokenAmountStorage = BigUint;

#[repr(transparent)]
#[derive(Debug, Default, Hash, Clone, Ord, PartialOrd, Eq, PartialEq)]
pub struct TokenAmount(TokenAmountStorage);

impl TokenAmount {
    pub fn zero() -> Self {
        Self(0u8.into())
    }

    pub fn is_zero(&self) -> bool {
        self.0 == 0u8.into()
    }

    pub fn to_vec(&self) -> Vec<u8> {
        self.0.to_bytes_be()
    }
}

impl std::ops::Mul<Percent> for TokenAmount {
    type Output = TokenAmount;

    fn mul(self, rhs: Percent) -> Self::Output {
        let mut n: BigUint = self.0;
        n = (n * rhs.0.to_bits()).shr(32);
        n.into()
    }
}

macro_rules! op_impl {
    ( $( $t: ty )* ) => {
        $(
            impl std::ops::Add<$t> for TokenAmount {
                type Output = TokenAmount;
                fn add(self, rhs: $t) -> Self::Output { Self(self.0 + Into::<BigUint>::into(rhs)) }
            }

            impl std::ops::Sub<$t> for TokenAmount {
                type Output = TokenAmount;
                fn sub(self, rhs: $t) -> Self::Output { Self(self.0 - Into::<BigUint>::into(rhs)) }
            }

            impl std::ops::Mul<$t> for TokenAmount {
                type Output = TokenAmount;
                fn mul(self, rhs: $t) -> Self::Output { Self(self.0 * Into::<BigUint>::into(rhs)) }
            }

            impl std::ops::AddAssign<$t> for TokenAmount {
                fn add_assign(&mut self, rhs: $t) { self.0 += Into::<BigUint>::into(rhs); }
            }

            impl std::ops::SubAssign<$t> for TokenAmount {
                fn sub_assign(&mut self, rhs: $t) { self.0 -= Into::<BigUint>::into(rhs); }
            }

            impl std::ops::MulAssign<$t> for TokenAmount {
                fn mul_assign(&mut self, rhs: $t) { self.0 *= Into::<BigUint>::into(rhs); }
            }
        )*
    }
}

macro_rules! from_impl {
    ( $( $t: ty )* ) => {
        $(
        impl From<$t> for TokenAmount {
            fn from(v: $t) -> Self {
                Self(v.into())
            }
        }
        )*
    };
}

macro_rules! eq_impl {
    ( $( $t: ty )* ) => {
        $(
            impl PartialEq<$t> for TokenAmount {
                fn eq(&self, other: &$t) -> bool { self.0 == (*other).into() }
            }
        )*
    };
}

op_impl!(u8 u16 u32 u64 u128 TokenAmount BigUint);
from_impl!(u8 u16 u32 u64 u128 BigUint);
eq_impl!(u8 u16 u32 u64 u128);

impl From<TokenAmount> for BigUint {
    fn from(t: TokenAmount) -> BigUint {
        t.0
    }
}

impl PartialEq<BigUint> for TokenAmount {
    fn eq(&self, other: &BigUint) -> bool {
        self.0 == *other
    }
}

impl From<Vec<u8>> for TokenAmount {
    fn from(v: Vec<u8>) -> Self {
        TokenAmount(BigUint::from_bytes_be(v.as_slice()))
    }
}

impl From<TokenAmount> for Vec<u8> {
    fn from(t: TokenAmount) -> Vec<u8> {
        t.0.to_bytes_be()
    }
}

impl TryFrom<num_bigint::BigInt> for TokenAmount {
    type Error = ();

    fn try_from(value: BigInt) -> Result<Self, Self::Error> {
        Ok(Self(value.try_into().map_err(|_| ())?))
    }
}

impl Display for TokenAmount {
    fn fmt(&self, f: &mut Formatter<'_>) -> std::fmt::Result {
        std::fmt::Display::fmt(&self.0, f)
    }
}

impl<C> Encode<C> for TokenAmount {
    fn encode<W: encode::Write>(
        &self,
        e: &mut Encoder<W>,
        _: &mut C,
    ) -> Result<(), encode::Error<W::Error>> {
        use num_traits::cast::ToPrimitive;

        // Encode efficiently.
        if let Some(amount) = self.0.to_u64() {
            e.u64(amount)?;
        } else {
            e.tag(Tag::PosBignum)?.bytes(&self.0.to_bytes_be())?;
        }
        Ok(())
    }
}

impl<'b, C> Decode<'b, C> for TokenAmount {
    fn decode(d: &mut Decoder<'b>, _: &mut C) -> Result<Self, minicbor::decode::Error> {
        // Decode either.
        match d.datatype()? {
            Type::Tag => {
                if d.tag()? != Tag::PosBignum {
                    return Err(minicbor::decode::Error::message("Invalid tag."));
                }

                let bytes = d.bytes()?.to_vec();
                Ok(TokenAmount::from(bytes))
            }
            _ => Ok(d.u64()?.into()),
        }
    }
}

// Automatically create variants of the i* deserialization.
macro_rules! decl_token_deserialize {
    ( @signed $( $id: ident => $t: ty ),* $(,)? ) => {
        $(
            fn $id <E>(self, v: $t) -> Result<Self::Value, E> where E: serde::de::Error {
                if v >= 0 {
                    self.visit_u64(v as u64)
                } else {
                    Err(E::invalid_type(Unexpected::Signed(v as i64), &"a positive integer"))
                }
            }
        )*
    };
    ( @unsigned $( $id: ident => $t: ty ),* $(,)? ) => {
        $(
            fn $id <E>(self, v: $t) -> Result<Self::Value, E> where E: serde::de::Error {
                self.visit_u64(v as u64)
            }
        )*
    }
}

impl<'de> Deserialize<'de> for TokenAmount {
    fn deserialize<D>(deserializer: D) -> Result<Self, D::Error>
    where
        D: serde::de::Deserializer<'de>,
    {
        struct Visitor;
        impl<'de> serde::de::Visitor<'de> for Visitor {
            type Value = TokenAmount;

            fn expecting(&self, formatter: &mut Formatter) -> std::fmt::Result {
                formatter.write_str("amount in number or string")
            }

            decl_token_deserialize!( @signed
                visit_i8 => i8,
                visit_i16 => i16,
                visit_i32 => i32,
                visit_i64 => i64,
            );
            decl_token_deserialize!( @unsigned
                visit_u8 => u8,
                visit_u16 => u16,
                visit_u32 => u32,
            );

            fn visit_u64<E>(self, v: u64) -> Result<Self::Value, E>
            where
                E: serde::de::Error,
            {
                Ok(TokenAmount(v.into()))
            }

            fn visit_str<E>(self, v: &str) -> Result<Self::Value, E>
            where
                E: serde::de::Error,
            {
                self.visit_borrowed_str(v)
            }

            fn visit_borrowed_str<E>(self, v: &'de str) -> Result<Self::Value, E>
            where
                E: serde::de::Error,
            {
                let storage = TokenAmountStorage::from_str_radix(v, 10).map_err(E::custom)?;
                Ok(TokenAmount(storage))
            }

<<<<<<< HEAD
impl From<Vec<u8>> for TransactionId {
    fn from(t: Vec<u8>) -> TransactionId {
        TransactionId(ByteVec::from(t))
    }
}

impl From<u64> for TransactionId {
    fn from(v: u64) -> TransactionId {
        TransactionId(ByteVec::from(v.to_be_bytes().to_vec()))
    }
}

impl From<BigUint> for TransactionId {
    fn from(b: BigUint) -> TransactionId {
        TransactionId(ByteVec::from(b.to_bytes_be()))
    }
}

impl std::ops::Add<ByteVec> for TransactionId {
    type Output = TransactionId;

    fn add(self, rhs: ByteVec) -> Self::Output {
        (BigUint::from_bytes_be(&self.0) + BigUint::from_bytes_be(&rhs)).into()
    }
}

impl std::ops::Add<u32> for TransactionId {
    type Output = TransactionId;

    fn add(self, rhs: u32) -> Self::Output {
        (BigUint::from_bytes_be(&self.0) + rhs).into()
    }
}

impl std::ops::AddAssign<u32> for TransactionId {
    fn add_assign(&mut self, other: u32) {
        *self = self.clone() + other;
    }
}

impl std::ops::Sub<ByteVec> for TransactionId {
    type Output = TransactionId;

    fn sub(self, rhs: ByteVec) -> Self::Output {
        (BigUint::from_bytes_be(&self.0) - BigUint::from_bytes_be(&rhs)).into()
    }
}

impl std::ops::Sub<u32> for TransactionId {
    type Output = TransactionId;

    fn sub(self, rhs: u32) -> Self::Output {
        (BigUint::from_bytes_be(&self.0) - rhs).into()
    }
}

impl Encode for TransactionId {
    fn encode<W: encode::Write>(&self, e: &mut Encoder<W>) -> Result<(), encode::Error<W::Error>> {
        e.bytes(&self.0)?;
        Ok(())
    }
}

impl<'b> Decode<'b> for TransactionId {
    fn decode(d: &mut Decoder<'b>) -> Result<Self, minicbor::decode::Error> {
        Ok(TransactionId(ByteVec::from(d.bytes()?.to_vec())))
    }
}

impl From<TransactionId> for Vec<u8> {
    fn from(t: TransactionId) -> Vec<u8> {
        t.0.to_vec()
    }
}

macro_rules! define_tx_kind {
    ( $( [ $index: literal $(, $sub: literal )* ] $name: ident { $( $idx: literal | $fname: ident : $type: ty, )* }, )* ) => {
        #[derive(Copy, Clone, Debug, Ord, PartialOrd, Eq, PartialEq)]
        #[repr(u8)]
        #[non_exhaustive]
        pub enum TransactionKind {
            $( $name ),*
        }

        impl From<TransactionKind> for AttributeRelatedIndex {
            fn from(other: TransactionKind) -> Self {
                match other {
                    $( TransactionKind :: $name => AttributeRelatedIndex::new($index) $(.with_index($sub))* ),*
                }
            }
        }

        impl From<&TransactionInfo> for TransactionKind {
            fn from(other: &TransactionInfo) -> Self {
                match other {
                    $( TransactionInfo :: $name { .. } => TransactionKind :: $name ),*
                }
            }
        }

        impl TryFrom<AttributeRelatedIndex> for TransactionKind {
            type Error = Vec<u32>;

            fn try_from(other: AttributeRelatedIndex) -> Result<Self, Vec<u32>> {
                match &other.flattened()[..] {
                    $( [ $index $(, $sub)* ] => Ok( TransactionKind :: $name ), )*
                    x => Err(x.to_vec()),
                }
            }
        }

        impl Encode for TransactionKind {
            fn encode<W: encode::Write>(&self, e: &mut Encoder<W>) -> Result<(), encode::Error<W::Error>> {
                Into::<AttributeRelatedIndex>::into(*self).encode(e)
            }
        }

        impl<'b> Decode<'b> for TransactionKind {
            fn decode(d: &mut Decoder<'b>) -> Result<Self, minicbor::decode::Error> {
                TryFrom::try_from(d.decode::<AttributeRelatedIndex>()?)
                    .map_err(|_| minicbor::decode::Error::Message("Invalid attribute index"))
            }
        }
    }
}

macro_rules! define_tx_info_symbol {
    (@pick_symbol) => {};
    (@pick_symbol $name: ident symbol $(,)? $( $name_: ident $( $tag_: ident )*, )* ) => {
        return Some(& $name)
    };
    (@pick_symbol $name_: ident $( $tag_: ident )*, $( $name: ident $( $tag: ident )*, )* ) => {
        define_tx_info_symbol!(@pick_symbol $( $name $( $tag )*, )* )
    };

    (@inner) => {};
    (@inner $name: ident inner $(,)? $( $name_: ident $( $tag_: ident )*, )* ) => {
        if let Some(s) = $name .symbol() {
            return Some(s);
        }
    };
    (@inner $name_: ident $( $tag_: ident )*, $( $name: ident $( $tag: ident )*, )* ) => {
        define_tx_info_symbol!(@inner $( $name $( $tag )*, )* )
    };

    ( $( $name: ident { $( $fname: ident $( $tag: ident )* , )* } )* ) => {
        pub fn symbol(&self) -> Option<&Symbol> {
            match self {
                $( TransactionInfo :: $name {
                    $( $fname, )*
                } => {
                    // Remove warnings.
                    $( let _ = $fname; )*
                    define_tx_info_symbol!(@pick_symbol $( $fname $( $tag )*, )* );

                    // If we're here, we need to go deeper. Check if there's an inner.
                    define_tx_info_symbol!(@inner $( $fname $( $tag )*, )*);
                } )*
            }

            None
        }
    };
}

macro_rules! define_tx_info_is_about {
    (@check_id $id: ident) => {};
    (@check_id $id: ident $name: ident id $(,)? $( $name_: ident $( $tag_: ident )*, )* ) => {
        if $name == $id {
            return true;
        }
        define_tx_info_is_about!(@check_id $id $( $name_ $( $tag_ )*, )* )
    };
    (@check_id $id: ident $name_: ident $( $tag_: ident )*, $( $name: ident $( $tag: ident )*, )* ) => {
        define_tx_info_is_about!(@check_id $id $( $name $( $tag )*, )* )
    };

    (@inner $id: ident) => {};
    (@inner $id: ident $name: ident inner $(,)? $( $name_: ident $( $tag_: ident )*, )* ) => {
        if $name .is_about($id) {
            return true;
        }
        define_tx_info_is_about!(@inner $id $( $name_ $( $tag_ )*, )* )
    };
    (@inner $id: ident $name_: ident $( $tag_: ident )*, $( $name: ident $( $tag: ident )*, )* ) => {
        define_tx_info_is_about!(@inner $id $( $name $( $tag )*, )* )
    };

    ( $( $name: ident { $( $fname: ident $( $tag: ident )* , )* } )* ) => {
        pub fn is_about(&self, id: &Identity) -> bool {
            match self {
                $( TransactionInfo :: $name {
                    $( $fname, )*
                } => {
                    // Remove warnings.
                    $( let _ = $fname; )*
                    define_tx_info_is_about!(@check_id id $( $fname $( $tag )*, )* );

                    // Inner fields might match the identity.
                    define_tx_info_is_about!(@inner id $( $fname $( $tag )*, )* );
                } )*
            }
            false
        }
    };
}

macro_rules! define_tx_info {
    ( $( $name: ident { $( $idx: literal | $fname: ident : $type: ty $([ $( $tag: ident )* ])?, )* }, )* ) => {
        #[derive(Clone, Debug)]
        #[non_exhaustive]
        pub enum TransactionInfo {
            $( $name {
                $( $fname: $type ),*
            } ),*
        }

        impl TransactionInfo {
            define_tx_info_symbol!( $( $name { $( $fname $( $( $tag )* )?, )* } )* );
            define_tx_info_is_about!( $( $name { $( $fname $( $( $tag )* )?, )* } )* );
        }

        encode_tx_info!( $( $name { $( $idx => $fname : $type, )* }, )* );
    };
}

// This is necessary because variables must be used in repeating patterns.
macro_rules! replace_expr {
    ($_t:tt $sub:expr) => {
        $sub
    };
}

macro_rules! encode_tx_info {
    ( $( $sname: ident { $( $idx: literal => $name: ident : $type: ty, )* }, )* ) => {
        impl Encode for TransactionInfo {
            fn encode<W: encode::Write>(
                &self,
                e: &mut Encoder<W>,
            ) -> Result<(), encode::Error<W::Error>> {
                match self {
                    $(  TransactionInfo :: $sname { $( $name, )* } => {
                            e.map( 1u64 $(+ replace_expr!($idx 1u64))* )?
                                .u8(0)?.encode(TransactionKind :: $sname)?
                                $( .u8($idx)?.encode($name)? )*
                            ;
                            Ok(())
                        }, )*
                }
            }
        }

        impl<'b> Decode<'b> for TransactionInfo {
            fn decode(d: &mut Decoder<'b>) -> Result<Self, minicbor::decode::Error> {
                let mut len = d.map()?.ok_or(minicbor::decode::Error::Message(
                    "Invalid transaction type.",
                ))?;

                if d.u8()? != 0 {
                    return Err(minicbor::decode::Error::Message(
                        "TransactionKind should be the first item.",
                    ));
                }
                #[allow(unreachable_patterns)]
                match d.decode::<TransactionKind>()? {
                    $(  TransactionKind :: $sname => {
                        $( let mut $name : Option< $type > = None; )*
                        // len also includes the index 0 which is treated outside this macro.
                        while len > 1 {
                            match d.u32()? {
                                $( $idx => $name = Some(d.decode()?), )*

                                x => return Err(minicbor::decode::Error::UnknownVariant(x)),
                            }
                            len -= 1;
                        }

                        $( let $name: $type = $name.ok_or(minicbor::decode::Error::MissingValue($idx, stringify!($name)))?; )*

                        Ok(TransactionInfo :: $sname {
                            $( $name, )*
                        })
                    }, )*
                    _ => Err(minicbor::decode::Error::Message("Unsupported transaction kind"))
                }
            }
        }
    }
}

macro_rules! define_multisig_tx {
    ( $( $name: ident $(: $arg: ty )?, )* ) => {
        #[derive(Clone, Debug)]
        #[non_exhaustive]
        pub enum AccountMultisigTransaction {
            $( $( $name($arg), )? )*
        }

        impl AccountMultisigTransaction {
            pub fn symbol(&self) -> Option<&Identity> {
                // TODO: implement this for recursively checking if inner infos
                // has a symbol defined.
                None
            }

            pub fn is_about(&self, _id: &Identity) -> bool {
                false
            }
        }

        impl Encode for AccountMultisigTransaction {
            fn encode<W: encode::Write>(
                &self,
                e: &mut Encoder<W>,
            ) -> Result<(), encode::Error<W::Error>> {
                match self {
                    $(
                    $( AccountMultisigTransaction :: $name(arg) => {
                        let _: $arg;  // We do this to remove a macro error for not using $arg.
                        e.map(2)?
                         .u8(0)?.encode(TransactionKind:: $name)?
                         .u8(1)?.encode(arg)?;
                    }, )?
                    )*
                }
                Ok(())
            }
        }

        impl<'b> Decode<'b> for AccountMultisigTransaction {
            fn decode(d: &mut Decoder<'b>) -> Result<Self, minicbor::decode::Error> {
                let len = d.map()?.ok_or(minicbor::decode::Error::Message(
                    "Invalid transaction type.",
                ))?;

                if len != 2 {
                    return Err(minicbor::decode::Error::Message("Transactions must have 2 values"));
                }
                if d.u8()? != 0 {
                    return Err(minicbor::decode::Error::Message(
                        "TransactionKind should be the first item.",
                    ));
                }
                #[allow(unreachable_patterns)]
                match d.decode::<TransactionKind>()? {
                    $(
                    $(  TransactionKind :: $name => {
                        let _: $arg;  // We do this to remove a macro error for not using $arg.
                        if d.u8()? != 1 {
                            Err(minicbor::decode::Error::Message("Invalid field index"))
                        } else {
                            Ok(Self :: $name(d.decode()?))
                        }
                    }, )?
                    )*
                    _ => return Err(minicbor::decode::Error::Message("Unsupported transaction kind"))
                }
=======
            fn visit_string<E>(self, v: String) -> Result<Self::Value, E>
            where
                E: serde::de::Error,
            {
                self.visit_borrowed_str(v.as_str())
>>>>>>> da043663
            }
        }

        deserializer.deserialize_any(Visitor)
    }
}

#[cfg(test)]
mod test {
    use super::*;
    use serde_test::{assert_de_tokens, Token};

    #[test]
    fn serde_token_amount() {
        let token = TokenAmount::from(123u32);
        assert_de_tokens(&token, &[Token::U8(123)]);
        assert_de_tokens(&token, &[Token::U16(123)]);
        assert_de_tokens(&token, &[Token::U32(123)]);
        assert_de_tokens(&token, &[Token::U64(123)]);
        assert_de_tokens(&token, &[Token::I8(123)]);
        assert_de_tokens(&token, &[Token::I16(123)]);
        assert_de_tokens(&token, &[Token::I32(123)]);
        assert_de_tokens(&token, &[Token::I64(123)]);
        assert_de_tokens(&token, &[Token::String("123")]);
    }

    #[test]
    fn serde_token_amount_extra() {
        let token = TokenAmount::from(123456789000u64);
        assert_de_tokens(&token, &[Token::String("123_456_789__000")]);
    }

    #[test]
    fn serde_token_amount_big() {
        // This is 80 bits, larger than U64.
        let token =
            TokenAmount::from(BigUint::from_str_radix("FFFF_FFFF_FFFF_FFFF_FFFF", 16).unwrap());
        assert_de_tokens(
            &token,
            &[Token::String("1_208_925_819_614_629_174_706_175")],
        );
    }
}<|MERGE_RESOLUTION|>--- conflicted
+++ resolved
@@ -277,371 +277,11 @@
                 Ok(TokenAmount(storage))
             }
 
-<<<<<<< HEAD
-impl From<Vec<u8>> for TransactionId {
-    fn from(t: Vec<u8>) -> TransactionId {
-        TransactionId(ByteVec::from(t))
-    }
-}
-
-impl From<u64> for TransactionId {
-    fn from(v: u64) -> TransactionId {
-        TransactionId(ByteVec::from(v.to_be_bytes().to_vec()))
-    }
-}
-
-impl From<BigUint> for TransactionId {
-    fn from(b: BigUint) -> TransactionId {
-        TransactionId(ByteVec::from(b.to_bytes_be()))
-    }
-}
-
-impl std::ops::Add<ByteVec> for TransactionId {
-    type Output = TransactionId;
-
-    fn add(self, rhs: ByteVec) -> Self::Output {
-        (BigUint::from_bytes_be(&self.0) + BigUint::from_bytes_be(&rhs)).into()
-    }
-}
-
-impl std::ops::Add<u32> for TransactionId {
-    type Output = TransactionId;
-
-    fn add(self, rhs: u32) -> Self::Output {
-        (BigUint::from_bytes_be(&self.0) + rhs).into()
-    }
-}
-
-impl std::ops::AddAssign<u32> for TransactionId {
-    fn add_assign(&mut self, other: u32) {
-        *self = self.clone() + other;
-    }
-}
-
-impl std::ops::Sub<ByteVec> for TransactionId {
-    type Output = TransactionId;
-
-    fn sub(self, rhs: ByteVec) -> Self::Output {
-        (BigUint::from_bytes_be(&self.0) - BigUint::from_bytes_be(&rhs)).into()
-    }
-}
-
-impl std::ops::Sub<u32> for TransactionId {
-    type Output = TransactionId;
-
-    fn sub(self, rhs: u32) -> Self::Output {
-        (BigUint::from_bytes_be(&self.0) - rhs).into()
-    }
-}
-
-impl Encode for TransactionId {
-    fn encode<W: encode::Write>(&self, e: &mut Encoder<W>) -> Result<(), encode::Error<W::Error>> {
-        e.bytes(&self.0)?;
-        Ok(())
-    }
-}
-
-impl<'b> Decode<'b> for TransactionId {
-    fn decode(d: &mut Decoder<'b>) -> Result<Self, minicbor::decode::Error> {
-        Ok(TransactionId(ByteVec::from(d.bytes()?.to_vec())))
-    }
-}
-
-impl From<TransactionId> for Vec<u8> {
-    fn from(t: TransactionId) -> Vec<u8> {
-        t.0.to_vec()
-    }
-}
-
-macro_rules! define_tx_kind {
-    ( $( [ $index: literal $(, $sub: literal )* ] $name: ident { $( $idx: literal | $fname: ident : $type: ty, )* }, )* ) => {
-        #[derive(Copy, Clone, Debug, Ord, PartialOrd, Eq, PartialEq)]
-        #[repr(u8)]
-        #[non_exhaustive]
-        pub enum TransactionKind {
-            $( $name ),*
-        }
-
-        impl From<TransactionKind> for AttributeRelatedIndex {
-            fn from(other: TransactionKind) -> Self {
-                match other {
-                    $( TransactionKind :: $name => AttributeRelatedIndex::new($index) $(.with_index($sub))* ),*
-                }
-            }
-        }
-
-        impl From<&TransactionInfo> for TransactionKind {
-            fn from(other: &TransactionInfo) -> Self {
-                match other {
-                    $( TransactionInfo :: $name { .. } => TransactionKind :: $name ),*
-                }
-            }
-        }
-
-        impl TryFrom<AttributeRelatedIndex> for TransactionKind {
-            type Error = Vec<u32>;
-
-            fn try_from(other: AttributeRelatedIndex) -> Result<Self, Vec<u32>> {
-                match &other.flattened()[..] {
-                    $( [ $index $(, $sub)* ] => Ok( TransactionKind :: $name ), )*
-                    x => Err(x.to_vec()),
-                }
-            }
-        }
-
-        impl Encode for TransactionKind {
-            fn encode<W: encode::Write>(&self, e: &mut Encoder<W>) -> Result<(), encode::Error<W::Error>> {
-                Into::<AttributeRelatedIndex>::into(*self).encode(e)
-            }
-        }
-
-        impl<'b> Decode<'b> for TransactionKind {
-            fn decode(d: &mut Decoder<'b>) -> Result<Self, minicbor::decode::Error> {
-                TryFrom::try_from(d.decode::<AttributeRelatedIndex>()?)
-                    .map_err(|_| minicbor::decode::Error::Message("Invalid attribute index"))
-            }
-        }
-    }
-}
-
-macro_rules! define_tx_info_symbol {
-    (@pick_symbol) => {};
-    (@pick_symbol $name: ident symbol $(,)? $( $name_: ident $( $tag_: ident )*, )* ) => {
-        return Some(& $name)
-    };
-    (@pick_symbol $name_: ident $( $tag_: ident )*, $( $name: ident $( $tag: ident )*, )* ) => {
-        define_tx_info_symbol!(@pick_symbol $( $name $( $tag )*, )* )
-    };
-
-    (@inner) => {};
-    (@inner $name: ident inner $(,)? $( $name_: ident $( $tag_: ident )*, )* ) => {
-        if let Some(s) = $name .symbol() {
-            return Some(s);
-        }
-    };
-    (@inner $name_: ident $( $tag_: ident )*, $( $name: ident $( $tag: ident )*, )* ) => {
-        define_tx_info_symbol!(@inner $( $name $( $tag )*, )* )
-    };
-
-    ( $( $name: ident { $( $fname: ident $( $tag: ident )* , )* } )* ) => {
-        pub fn symbol(&self) -> Option<&Symbol> {
-            match self {
-                $( TransactionInfo :: $name {
-                    $( $fname, )*
-                } => {
-                    // Remove warnings.
-                    $( let _ = $fname; )*
-                    define_tx_info_symbol!(@pick_symbol $( $fname $( $tag )*, )* );
-
-                    // If we're here, we need to go deeper. Check if there's an inner.
-                    define_tx_info_symbol!(@inner $( $fname $( $tag )*, )*);
-                } )*
-            }
-
-            None
-        }
-    };
-}
-
-macro_rules! define_tx_info_is_about {
-    (@check_id $id: ident) => {};
-    (@check_id $id: ident $name: ident id $(,)? $( $name_: ident $( $tag_: ident )*, )* ) => {
-        if $name == $id {
-            return true;
-        }
-        define_tx_info_is_about!(@check_id $id $( $name_ $( $tag_ )*, )* )
-    };
-    (@check_id $id: ident $name_: ident $( $tag_: ident )*, $( $name: ident $( $tag: ident )*, )* ) => {
-        define_tx_info_is_about!(@check_id $id $( $name $( $tag )*, )* )
-    };
-
-    (@inner $id: ident) => {};
-    (@inner $id: ident $name: ident inner $(,)? $( $name_: ident $( $tag_: ident )*, )* ) => {
-        if $name .is_about($id) {
-            return true;
-        }
-        define_tx_info_is_about!(@inner $id $( $name_ $( $tag_ )*, )* )
-    };
-    (@inner $id: ident $name_: ident $( $tag_: ident )*, $( $name: ident $( $tag: ident )*, )* ) => {
-        define_tx_info_is_about!(@inner $id $( $name $( $tag )*, )* )
-    };
-
-    ( $( $name: ident { $( $fname: ident $( $tag: ident )* , )* } )* ) => {
-        pub fn is_about(&self, id: &Identity) -> bool {
-            match self {
-                $( TransactionInfo :: $name {
-                    $( $fname, )*
-                } => {
-                    // Remove warnings.
-                    $( let _ = $fname; )*
-                    define_tx_info_is_about!(@check_id id $( $fname $( $tag )*, )* );
-
-                    // Inner fields might match the identity.
-                    define_tx_info_is_about!(@inner id $( $fname $( $tag )*, )* );
-                } )*
-            }
-            false
-        }
-    };
-}
-
-macro_rules! define_tx_info {
-    ( $( $name: ident { $( $idx: literal | $fname: ident : $type: ty $([ $( $tag: ident )* ])?, )* }, )* ) => {
-        #[derive(Clone, Debug)]
-        #[non_exhaustive]
-        pub enum TransactionInfo {
-            $( $name {
-                $( $fname: $type ),*
-            } ),*
-        }
-
-        impl TransactionInfo {
-            define_tx_info_symbol!( $( $name { $( $fname $( $( $tag )* )?, )* } )* );
-            define_tx_info_is_about!( $( $name { $( $fname $( $( $tag )* )?, )* } )* );
-        }
-
-        encode_tx_info!( $( $name { $( $idx => $fname : $type, )* }, )* );
-    };
-}
-
-// This is necessary because variables must be used in repeating patterns.
-macro_rules! replace_expr {
-    ($_t:tt $sub:expr) => {
-        $sub
-    };
-}
-
-macro_rules! encode_tx_info {
-    ( $( $sname: ident { $( $idx: literal => $name: ident : $type: ty, )* }, )* ) => {
-        impl Encode for TransactionInfo {
-            fn encode<W: encode::Write>(
-                &self,
-                e: &mut Encoder<W>,
-            ) -> Result<(), encode::Error<W::Error>> {
-                match self {
-                    $(  TransactionInfo :: $sname { $( $name, )* } => {
-                            e.map( 1u64 $(+ replace_expr!($idx 1u64))* )?
-                                .u8(0)?.encode(TransactionKind :: $sname)?
-                                $( .u8($idx)?.encode($name)? )*
-                            ;
-                            Ok(())
-                        }, )*
-                }
-            }
-        }
-
-        impl<'b> Decode<'b> for TransactionInfo {
-            fn decode(d: &mut Decoder<'b>) -> Result<Self, minicbor::decode::Error> {
-                let mut len = d.map()?.ok_or(minicbor::decode::Error::Message(
-                    "Invalid transaction type.",
-                ))?;
-
-                if d.u8()? != 0 {
-                    return Err(minicbor::decode::Error::Message(
-                        "TransactionKind should be the first item.",
-                    ));
-                }
-                #[allow(unreachable_patterns)]
-                match d.decode::<TransactionKind>()? {
-                    $(  TransactionKind :: $sname => {
-                        $( let mut $name : Option< $type > = None; )*
-                        // len also includes the index 0 which is treated outside this macro.
-                        while len > 1 {
-                            match d.u32()? {
-                                $( $idx => $name = Some(d.decode()?), )*
-
-                                x => return Err(minicbor::decode::Error::UnknownVariant(x)),
-                            }
-                            len -= 1;
-                        }
-
-                        $( let $name: $type = $name.ok_or(minicbor::decode::Error::MissingValue($idx, stringify!($name)))?; )*
-
-                        Ok(TransactionInfo :: $sname {
-                            $( $name, )*
-                        })
-                    }, )*
-                    _ => Err(minicbor::decode::Error::Message("Unsupported transaction kind"))
-                }
-            }
-        }
-    }
-}
-
-macro_rules! define_multisig_tx {
-    ( $( $name: ident $(: $arg: ty )?, )* ) => {
-        #[derive(Clone, Debug)]
-        #[non_exhaustive]
-        pub enum AccountMultisigTransaction {
-            $( $( $name($arg), )? )*
-        }
-
-        impl AccountMultisigTransaction {
-            pub fn symbol(&self) -> Option<&Identity> {
-                // TODO: implement this for recursively checking if inner infos
-                // has a symbol defined.
-                None
-            }
-
-            pub fn is_about(&self, _id: &Identity) -> bool {
-                false
-            }
-        }
-
-        impl Encode for AccountMultisigTransaction {
-            fn encode<W: encode::Write>(
-                &self,
-                e: &mut Encoder<W>,
-            ) -> Result<(), encode::Error<W::Error>> {
-                match self {
-                    $(
-                    $( AccountMultisigTransaction :: $name(arg) => {
-                        let _: $arg;  // We do this to remove a macro error for not using $arg.
-                        e.map(2)?
-                         .u8(0)?.encode(TransactionKind:: $name)?
-                         .u8(1)?.encode(arg)?;
-                    }, )?
-                    )*
-                }
-                Ok(())
-            }
-        }
-
-        impl<'b> Decode<'b> for AccountMultisigTransaction {
-            fn decode(d: &mut Decoder<'b>) -> Result<Self, minicbor::decode::Error> {
-                let len = d.map()?.ok_or(minicbor::decode::Error::Message(
-                    "Invalid transaction type.",
-                ))?;
-
-                if len != 2 {
-                    return Err(minicbor::decode::Error::Message("Transactions must have 2 values"));
-                }
-                if d.u8()? != 0 {
-                    return Err(minicbor::decode::Error::Message(
-                        "TransactionKind should be the first item.",
-                    ));
-                }
-                #[allow(unreachable_patterns)]
-                match d.decode::<TransactionKind>()? {
-                    $(
-                    $(  TransactionKind :: $name => {
-                        let _: $arg;  // We do this to remove a macro error for not using $arg.
-                        if d.u8()? != 1 {
-                            Err(minicbor::decode::Error::Message("Invalid field index"))
-                        } else {
-                            Ok(Self :: $name(d.decode()?))
-                        }
-                    }, )?
-                    )*
-                    _ => return Err(minicbor::decode::Error::Message("Unsupported transaction kind"))
-                }
-=======
             fn visit_string<E>(self, v: String) -> Result<Self::Value, E>
             where
                 E: serde::de::Error,
             {
                 self.visit_borrowed_str(v.as_str())
->>>>>>> da043663
             }
         }
 
