use crate::types::Timestamp;
use minicbor::encode::{Error, Write};
use minicbor::{decode, Decode, Decoder, Encode, Encoder};

#[derive(Clone)]
#[cfg_attr(test, derive(Debug, PartialEq))]
pub enum SingleBlockQuery {
    Hash(Vec<u8>),
    Height(u64),
}

impl Encode for SingleBlockQuery {
    fn encode<W: Write>(&self, e: &mut Encoder<W>) -> Result<(), Error<W::Error>> {
        match &self {
            SingleBlockQuery::Hash(hash) => {
                e.map(1)?.u8(0)?.bytes(hash)?;
            }
            SingleBlockQuery::Height(height) => {
                e.map(1)?.u8(1)?.u64(*height)?;
            }
        }
        Ok(())
    }
}

impl<'d> Decode<'d> for SingleBlockQuery {
    fn decode(d: &mut Decoder<'d>) -> Result<Self, decode::Error> {
        let mut indefinite = false;
        let key = match d.map()? {
            None => {
                indefinite = true;
                d.u8()
            }
            Some(1) => d.u8(),
            Some(_) => Err(decode::Error::Message(
                "Invalid length for single block query map.",
            )),
        }?;

        let result = match key {
            0 => Ok(SingleBlockQuery::Hash(d.bytes()?.to_vec())),
            1 => Ok(SingleBlockQuery::Height(d.u64()?)),
            x => Err(decode::Error::UnknownVariant(u32::from(x))),
        };

        if indefinite {
            d.skip()?;
        }

        result
    }
}

<<<<<<< HEAD
#[derive(Debug, Decode, Encode, Eq, PartialEq)]
=======
#[derive(Clone, Decode, Encode)]
#[cfg_attr(test, derive(Debug, Eq, PartialEq))]
>>>>>>> 16eff3a5
#[cbor(map)]
pub struct BlockIdentifier {
    #[cbor(n(0), with = "minicbor::bytes")]
    pub hash: Vec<u8>,

    #[n(1)]
    pub height: u64,
}

impl BlockIdentifier {
    pub fn new(hash: Vec<u8>, height: u64) -> Self {
        Self { hash, height }
    }

    pub fn genesis() -> Self {
        Self::new(vec![], 0)
    }
}

#[derive(Clone, Decode, Encode)]
#[cbor(map)]
pub struct TransactionIdentifier {
    #[cbor(n(0), with = "minicbor::bytes")]
    pub hash: Vec<u8>,
}

#[derive(Clone, Decode, Encode)]
#[cbor(map)]
pub struct Transaction {
    #[n(0)]
    pub id: TransactionIdentifier,

    #[cbor(n(1), with = "minicbor::bytes")]
    pub content: Option<Vec<u8>>,
}

#[derive(Clone, Decode, Encode)]
#[cbor(map)]
pub struct Block {
    #[n(0)]
    pub id: BlockIdentifier,

    #[n(1)]
    pub parent: BlockIdentifier,

    #[n(2)]
<<<<<<< HEAD
    pub post_hash: Option<Vec<u8>>,
=======
    pub app_hash: Option<Vec<u8>>,
>>>>>>> 16eff3a5

    #[n(3)]
    pub timestamp: Timestamp,

    #[n(4)]
    pub txs_count: u64,

    #[n(5)]
    pub txs: Vec<Transaction>,
    // TODO: How do we implement
    // (
    //     5 => [ * transaction ]
    //     //
    //     6 => [ * bstr ],
    // )
    // #[n(6)]
    // pub txs_hash: Vec<u8>
}

// TODO: This doesn't look right according to the spec
// single-transaction-query =
//     ; A transaction hash.
//     { 0 => bstr }
//     ; A block + transaction index.
//     / { 1 => [ single-block-query, uint ] }
<<<<<<< HEAD
=======
#[derive(Clone)]
#[cfg_attr(test, derive(Debug, PartialEq))]
>>>>>>> 16eff3a5
pub enum SingleTransactionQuery {
    Hash(Vec<u8>),
}

impl Encode for SingleTransactionQuery {
    fn encode<W: Write>(&self, e: &mut Encoder<W>) -> Result<(), Error<W::Error>> {
        match &self {
            SingleTransactionQuery::Hash(hash) => {
                e.map(1)?.u8(0)?.bytes(hash)?;
            }
        }
        Ok(())
    }
}

impl<'d> Decode<'d> for SingleTransactionQuery {
    fn decode(d: &mut Decoder<'d>) -> Result<Self, decode::Error> {
        let mut indefinite = false;
        let key = match d.map()? {
            None => {
                indefinite = true;
                d.u8()
            }
            Some(1) => d.u8(),
            Some(_) => Err(decode::Error::Message(
                "Invalid hash for single transaction query.",
            )),
        }?;

        let result = match key {
            0 => Ok(SingleTransactionQuery::Hash(d.bytes()?.to_vec())),
            x => Err(decode::Error::UnknownVariant(u32::from(x))),
        };

        if indefinite {
            d.skip()?;
        }

        result
    }
}<|MERGE_RESOLUTION|>--- conflicted
+++ resolved
@@ -51,12 +51,8 @@
     }
 }
 
-<<<<<<< HEAD
-#[derive(Debug, Decode, Encode, Eq, PartialEq)]
-=======
 #[derive(Clone, Decode, Encode)]
 #[cfg_attr(test, derive(Debug, Eq, PartialEq))]
->>>>>>> 16eff3a5
 #[cbor(map)]
 pub struct BlockIdentifier {
     #[cbor(n(0), with = "minicbor::bytes")]
@@ -103,11 +99,7 @@
     pub parent: BlockIdentifier,
 
     #[n(2)]
-<<<<<<< HEAD
-    pub post_hash: Option<Vec<u8>>,
-=======
     pub app_hash: Option<Vec<u8>>,
->>>>>>> 16eff3a5
 
     #[n(3)]
     pub timestamp: Timestamp,
@@ -117,14 +109,6 @@
 
     #[n(5)]
     pub txs: Vec<Transaction>,
-    // TODO: How do we implement
-    // (
-    //     5 => [ * transaction ]
-    //     //
-    //     6 => [ * bstr ],
-    // )
-    // #[n(6)]
-    // pub txs_hash: Vec<u8>
 }
 
 // TODO: This doesn't look right according to the spec
@@ -133,11 +117,8 @@
 //     { 0 => bstr }
 //     ; A block + transaction index.
 //     / { 1 => [ single-block-query, uint ] }
-<<<<<<< HEAD
-=======
 #[derive(Clone)]
 #[cfg_attr(test, derive(Debug, PartialEq))]
->>>>>>> 16eff3a5
 pub enum SingleTransactionQuery {
     Hash(Vec<u8>),
 }
