--- conflicted
+++ resolved
@@ -49,7 +49,6 @@
     }
 }
 
-// TODO: MISSING ENTRIES!!
 impl Encode for Status {
     fn encode<W: Write>(&self, e: &mut Encoder<W>) -> Result<(), Error<W::Error>> {
         #[rustfmt::skip]
@@ -140,13 +139,8 @@
 #[cfg_attr(test, automock)]
 pub trait BaseModuleBackend: Send {
     fn endpoints(&self) -> Result<Endpoints, ManyError>;
-<<<<<<< HEAD
-    fn heartbeat(&self) -> Result<EmptyReturn, ManyError> {
-        Ok(EmptyReturn)
-=======
     fn heartbeat(&self) -> Result<HeartbeatReturn, ManyError> {
         Ok(HeartbeatReturn {})
->>>>>>> 92febcfe
     }
     fn status(&self) -> Result<Status, ManyError>;
 }
@@ -232,15 +226,9 @@
         let mut mock = MockBaseModuleBackend::new();
         mock.expect_heartbeat()
             .times(1)
-<<<<<<< HEAD
-            .returning(|| Ok(EmptyReturn));
-        let module = super::BaseModule::new(Arc::new(Mutex::new(mock)));
-        let _: EmptyReturn =
-=======
             .returning(|| Ok(HeartbeatReturn {}));
         let module = super::BaseModule::new(Arc::new(Mutex::new(mock)));
         let _: HeartbeatReturn =
->>>>>>> 92febcfe
             minicbor::decode(&call_module(1, &module, "heartbeat", "null").unwrap()).unwrap();
     }
 }