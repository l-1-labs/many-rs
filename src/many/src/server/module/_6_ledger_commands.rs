use crate::{Identity, ManyError};
use many_macros::many_module;

#[cfg(test)]
use mockall::{automock, predicate::*};

mod send;

pub use send::*;

#[many_module(name = LedgerCommandsModule, id = 6, namespace = ledger, many_crate = crate)]
#[cfg_attr(test, automock)]
pub trait LedgerCommandsModuleBackend: Send {
    fn send(&mut self, sender: &Identity, args: SendArgs) -> Result<SendReturns, ManyError>;
}

#[cfg(test)]
mod tests {
    use std::{
        str::FromStr,
        sync::{Arc, Mutex},
    };
<<<<<<< HEAD
    use crate::types::identity::tests::identity;
=======
    use crate::types::identity::testing::identity;
>>>>>>> 27f193e4
    use mockall::predicate;
    use crate::{server::module::testutils::call_module_cbor, types::ledger::TokenAmount};
    use super::*;

    #[test]
    fn send() {
        let data = SendArgs {
            from: Some(Identity::anonymous()),
            to: Identity::anonymous(),
            amount: TokenAmount::from(512u16),
            symbol: Identity::from_str("mqbfbahksdwaqeenayy2gxke32hgb7aq4ao4wt745lsfs6wiaaaaqnz")
                .unwrap(),
        };
        let mut mock = MockLedgerCommandsModuleBackend::new();
        mock.expect_send()
            .with(predicate::eq(tests::identity(1)), predicate::eq(data.clone()))
            .times(1)
            .returning(|_sender, _args| Ok(SendReturns {}));
        let module = super::LedgerCommandsModule::new(Arc::new(Mutex::new(mock)));

        let _: SendReturns = minicbor::decode(
            &call_module_cbor(1, &module, "ledger.send", minicbor::to_vec(data).unwrap()).unwrap(),
        )
        .unwrap();
    }
}<|MERGE_RESOLUTION|>--- conflicted
+++ resolved
@@ -20,11 +20,7 @@
         str::FromStr,
         sync::{Arc, Mutex},
     };
-<<<<<<< HEAD
-    use crate::types::identity::tests::identity;
-=======
     use crate::types::identity::testing::identity;
->>>>>>> 27f193e4
     use mockall::predicate;
     use crate::{server::module::testutils::call_module_cbor, types::ledger::TokenAmount};
     use super::*;
