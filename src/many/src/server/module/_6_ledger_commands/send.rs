--- conflicted
+++ resolved
@@ -2,12 +2,7 @@
 use crate::Identity;
 use minicbor::{Decode, Encode};
 
-<<<<<<< HEAD
-#[derive(Debug, Clone, Encode, Decode)]
-#[cfg_attr(test, derive(PartialEq))]
-=======
 #[derive(Debug, Clone, Encode, Decode, PartialEq)]
->>>>>>> 27f193e4
 #[cbor(map)]
 pub struct SendArgs {
     #[n(0)]
