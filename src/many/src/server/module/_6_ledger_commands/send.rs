--- conflicted
+++ resolved
@@ -1,9 +1,4 @@
-<<<<<<< HEAD
 use crate::{types::ledger, server::module::EmptyReturn};
-=======
-use crate::server::module::EmptyReturn;
-use crate::types::ledger;
->>>>>>> 51acaad0
 use crate::Identity;
 use minicbor::{Decode, Encode};
 
@@ -23,8 +18,4 @@
     pub symbol: ledger::Symbol,
 }
 
-<<<<<<< HEAD
-pub type SendReturn = EmptyReturn;
-=======
-pub type SendReturns = EmptyReturn;
->>>>>>> 51acaad0
+pub type SendReturns = EmptyReturn;