use crate::cbor::CborAny;
use crate::message::ResponseMessage;
use crate::server::module::account::features::{Feature, FeatureId, TryCreateFeature};
use crate::server::module::account::Role;
use crate::server::module::ledger::SendArgs;
use crate::server::module::EmptyReturn;
use crate::types::events::AccountMultisigTransaction;
use crate::types::ledger::TokenAmount;
use crate::types::Timestamp;
use crate::{Identity, ManyError};
use many_macros::many_module;
use minicbor::bytes::ByteVec;
use minicbor::data::Type;
use minicbor::{encode, Decode, Decoder, Encode, Encoder};
use std::collections::{BTreeMap, BTreeSet};

pub mod errors {
    use crate::define_attribute_many_error;
    define_attribute_many_error!(
        attribute 9 => {
            100: pub fn transaction_cannot_be_found() => "The transaction cannot be found.",
            101: pub fn user_cannot_approve_transaction() => "The user is not in the list of approvers.",
            102: pub fn transaction_type_unsupported() => "This transaction is not supported.",
            103: pub fn cannot_execute_transaction() => "This transaction cannot be executed yet.",
            104: pub fn transaction_expired_or_withdrawn() => "This transaction expired or was withdrawn.",
        }
    );
}

#[derive(Default, Clone, Debug, Encode, Decode)]
#[cbor(map)]
pub struct MultisigAccountFeatureArg {
    #[n(0)]
    pub threshold: Option<u64>,

    #[n(1)]
    pub timeout_in_secs: Option<u64>,

    #[n(2)]
    pub execute_automatically: Option<bool>,
}

#[derive(Default)]
pub struct MultisigAccountFeature {
    pub arg: MultisigAccountFeatureArg,
}

impl MultisigAccountFeature {
    pub fn create(
        threshold: Option<u64>,
        timeout_in_secs: Option<u64>,
        execute_automatically: Option<bool>,
    ) -> Self {
        Self::from_arg(MultisigAccountFeatureArg {
            threshold,
            timeout_in_secs,
            execute_automatically,
        })
    }

    pub fn from_arg(arg: MultisigAccountFeatureArg) -> Self {
        Self { arg }
    }
}

impl TryCreateFeature for MultisigAccountFeature {
    const ID: FeatureId = 1;

    fn try_create(f: &Feature) -> Result<Self, ManyError> {
        let argument = f.arguments();
        if argument.len() != 1 {
            return Err(ManyError::invalid_attribute_arguments());
        }

        match argument.get(0) {
            Some(CborAny::Map(m)) => {
                let threshold = m.get(&CborAny::Int(0)).and_then(|v| match v {
                    CborAny::Int(x) => (*x).try_into().ok(),
                    _ => None,
                });
                let timeout_in_secs = m.get(&CborAny::Int(1)).and_then(|v| match v {
                    CborAny::Int(x) => (*x).try_into().ok(),
                    _ => None,
                });
                let execute_automatically = m.get(&CborAny::Int(2)).and_then(|v| match v {
                    CborAny::Bool(x) => Some(*x),
                    _ => None,
                });

                Ok(Self {
                    arg: MultisigAccountFeatureArg {
                        threshold,
                        timeout_in_secs,
                        execute_automatically,
                    },
                })
            }
            _ => Err(ManyError::invalid_attribute_arguments()),
        }
    }
}

impl super::FeatureInfo for MultisigAccountFeature {
    fn as_feature(&self) -> Feature {
        let mut map = BTreeMap::<CborAny, CborAny>::new();
        if let Some(threshold) = self.arg.threshold {
            map.insert(CborAny::Int(0), CborAny::Int(threshold as i64));
        }
        if let Some(timeout_in_secs) = self.arg.timeout_in_secs {
            map.insert(CborAny::Int(1), CborAny::Int(timeout_in_secs as i64));
        }
        if let Some(execute_automatically) = self.arg.execute_automatically {
            map.insert(CborAny::Int(2), CborAny::Bool(execute_automatically));
        }

        Feature::with_id(Self::ID).with_argument(CborAny::Map(map))
    }

    fn roles() -> BTreeSet<Role> {
        BTreeSet::from([Role::CanMultisigSubmit, Role::CanMultisigApprove])
    }
}

const MULTISIG_MEMO_DATA_MAX_SIZE: usize = 4000; //4kB

#[derive(Clone, Debug, Encode, Decode, PartialEq)]
#[cbor(map)]
pub struct SubmitTransactionArgs {
    #[n(0)]
    pub account: Identity,

    #[n(1)]
    #[cbor(decode_with = "decode_memo")]
    pub memo: Option<String>,

    #[n(2)]
    pub transaction: Box<AccountMultisigTransaction>,

    #[n(3)]
    pub threshold: Option<u64>,

    #[n(4)]
    pub timeout_in_secs: Option<u64>,

    #[n(5)]
    pub execute_automatically: Option<bool>,

    #[n(6)]
    #[cbor(decode_with = "decode_data")]
    pub data: Option<ByteVec>,
}

impl SubmitTransactionArgs {
    pub fn send(from: Identity, to: Identity, symbol: Identity, amount: TokenAmount) -> Self {
        Self {
            account: from,
            memo: None,
            transaction: Box::new(AccountMultisigTransaction::Send(SendArgs {
                from: Some(from),
                to,
                symbol,
                amount,
            })),
            threshold: None,
            timeout_in_secs: None,
            execute_automatically: None,
            data: None,
        }
    }
}

/// Memo decoder. Check if the memo is less than or equal to the maximum allowed size
fn decode_memo(d: &mut minicbor::Decoder) -> Result<Option<String>, minicbor::decode::Error> {
    match d.datatype()? {
        Type::String => {
            let memo = d.str()?;
            if memo.as_bytes().len() > MULTISIG_MEMO_DATA_MAX_SIZE {
                return Err(minicbor::decode::Error::Message("Memo size over limit"));
            }
            Ok(Some(String::from(memo)))
        }
        Type::Null => {
            d.skip()?;
            Ok(None)
        }
        _ => unimplemented!(),
    }
}

/// Data decoder. Check if the data is less than or equal to the maximum allowed size
fn decode_data(d: &mut minicbor::Decoder) -> Result<Option<ByteVec>, minicbor::decode::Error> {
    match d.datatype()? {
        Type::Bytes => {
            let data = d.bytes()?;
            if data.len() > MULTISIG_MEMO_DATA_MAX_SIZE {
                return Err(minicbor::decode::Error::Message("Data size over limit"));
            }
            Ok(Some(data.to_vec().into()))
        }
        Type::Null => {
            d.skip()?;
            Ok(None)
        }
        _ => unimplemented!(),
    }
}

#[derive(Clone, Debug, Encode, Decode)]
#[cbor(map)]
pub struct SubmitTransactionReturn {
    #[n(0)]
    pub token: ByteVec,
}

#[derive(Clone, Debug, Encode, Decode, PartialEq)]
#[cbor(map)]
pub struct InfoArgs {
    #[n(0)]
    pub token: ByteVec,
}

#[derive(Clone, Debug, Default, Encode, Decode, Eq, PartialEq)]
#[cbor(map)]
pub struct ApproverInfo {
    #[n(0)]
    pub approved: bool,
}

#[derive(Debug, Clone, Eq, PartialEq)]
#[repr(u8)]
pub enum MultisigTransactionState {
    Pending = 0,
    ExecutedAutomatically = 1,
    ExecutedManually = 2,
    Withdrawn = 3,
    Expired = 4,
}

impl Encode for MultisigTransactionState {
    fn encode<W: encode::Write>(&self, e: &mut Encoder<W>) -> Result<(), encode::Error<W::Error>> {
        e.u8(match self {
            MultisigTransactionState::Pending => 0,
            MultisigTransactionState::ExecutedAutomatically => 1,
            MultisigTransactionState::ExecutedManually => 2,
            MultisigTransactionState::Withdrawn => 3,
            MultisigTransactionState::Expired => 4,
        })?;
        Ok(())
    }
}

impl<'b> Decode<'b> for MultisigTransactionState {
    fn decode(d: &mut Decoder<'b>) -> Result<Self, minicbor::decode::Error> {
        match d.u32()? {
            0 => Ok(Self::Pending),
            1 => Ok(Self::ExecutedAutomatically),
            2 => Ok(Self::ExecutedManually),
            3 => Ok(Self::Withdrawn),
            4 => Ok(Self::Expired),
            x => Err(minicbor::decode::Error::UnknownVariant(x)),
        }
    }
}

#[derive(Debug, Clone, Encode, Decode)]
#[cbor(map)]
pub struct InfoReturn {
    #[n(0)]
    pub memo: Option<String>,

    #[n(1)]
    pub transaction: AccountMultisigTransaction,

    #[n(2)]
    pub submitter: Identity,

    #[n(3)]
    pub approvers: BTreeMap<Identity, ApproverInfo>,

    #[n(4)]
    pub threshold: u64,

    #[n(5)]
    pub execute_automatically: bool,

    #[n(6)]
    pub timeout: Timestamp,

    #[n(7)]
    pub data: Option<ByteVec>,

    #[n(8)]
    pub state: MultisigTransactionState,
}

#[derive(Clone, Debug, Encode, Decode, PartialEq)]
#[cbor(map)]
pub struct SetDefaultsArgs {
    #[n(0)]
    pub account: Identity,

    #[n(1)]
    pub threshold: Option<u64>,

    #[n(2)]
    pub timeout_in_secs: Option<u64>,

    #[n(3)]
    pub execute_automatically: Option<bool>,
}

pub type SetDefaultsReturn = EmptyReturn;

#[derive(Clone, Debug, Encode, Decode, PartialEq)]
#[cbor(map)]
pub struct ApproveArgs {
    #[n(0)]
    pub token: ByteVec,
}

pub type ApproveReturn = EmptyReturn;

#[derive(Clone, Debug, Encode, Decode, PartialEq)]
#[cbor(map)]
pub struct RevokeArgs {
    #[n(0)]
    pub token: ByteVec,
}

pub type RevokeReturn = EmptyReturn;

#[derive(Clone, Debug, Encode, Decode, PartialEq)]
#[cbor(map)]
pub struct ExecuteArgs {
    #[n(0)]
    pub token: ByteVec,
}

#[derive(Clone, Debug, Encode, Decode, PartialEq)]
#[cbor(map)]
pub struct WithdrawArgs {
    #[n(0)]
    pub token: ByteVec,
}

pub type WithdrawReturn = EmptyReturn;

#[many_module(name = AccountMultisigModule, namespace = account, many_crate = crate)]
pub trait AccountMultisigModuleBackend: Send {
    fn multisig_submit_transaction(
        &mut self,
        sender: &Identity,
        args: SubmitTransactionArgs,
    ) -> Result<SubmitTransactionReturn, ManyError>;
    fn multisig_info(&self, sender: &Identity, args: InfoArgs) -> Result<InfoReturn, ManyError>;
    fn multisig_set_defaults(
        &mut self,
        sender: &Identity,
        args: SetDefaultsArgs,
    ) -> Result<SetDefaultsReturn, ManyError>;
    fn multisig_approve(
        &mut self,
        sender: &Identity,
        args: ApproveArgs,
    ) -> Result<ApproveReturn, ManyError>;
    fn multisig_revoke(
        &mut self,
        sender: &Identity,
        args: RevokeArgs,
    ) -> Result<RevokeReturn, ManyError>;
    fn multisig_execute(
        &mut self,
        sender: &Identity,
        args: ExecuteArgs,
    ) -> Result<ResponseMessage, ManyError>;
    fn multisig_withdraw(
        &mut self,
        sender: &Identity,
        args: WithdrawArgs,
    ) -> Result<WithdrawReturn, ManyError>;
}

#[cfg(test)]
mod tests {
    use super::SubmitTransactionArgs;
    use crate::{
<<<<<<< HEAD
        server::module::account::{features::multisig::MULTISIG_MEMO_DATA_MAX_SIZE, DeleteArgs},
        types::{events::AccountMultisigTransaction, identity::testing::identity},
=======
        server::module::account::{features::multisig::MULTISIG_MEMO_DATA_MAX_SIZE, DisableArgs},
        types::{identity::testing::identity, ledger::AccountMultisigTransaction},
>>>>>>> db7d8bf1
    };

    #[test]
    fn memo_size() {
        let mut tx = SubmitTransactionArgs {
            account: identity(1),
            memo: Some(String::from_utf8(vec![65; MULTISIG_MEMO_DATA_MAX_SIZE]).unwrap()),
<<<<<<< HEAD
            transaction: Box::new(AccountMultisigTransaction::AccountDelete(DeleteArgs {
=======
            transaction: Box::new(AccountMultisigTransaction::AccountDisable(DisableArgs {
>>>>>>> db7d8bf1
                account: identity(1),
            })),
            threshold: None,
            timeout_in_secs: None,
            execute_automatically: None,
            data: None,
        };
        let enc = minicbor::to_vec(&tx).unwrap();
        let dec = minicbor::decode::<SubmitTransactionArgs>(&enc);
        assert!(dec.is_ok());

        tx.memo = Some(String::from_utf8(vec![65; MULTISIG_MEMO_DATA_MAX_SIZE + 1]).unwrap());
        let enc = minicbor::to_vec(&tx).unwrap();
        let dec = minicbor::decode::<SubmitTransactionArgs>(&enc);
        assert!(dec.is_err());
        assert_eq!(dec.unwrap_err().to_string(), "Memo size over limit");
    }

    #[test]
    fn data_size() {
        let mut tx = SubmitTransactionArgs {
            account: identity(1),
            memo: None,
<<<<<<< HEAD
            transaction: Box::new(AccountMultisigTransaction::AccountDelete(DeleteArgs {
=======
            transaction: Box::new(AccountMultisigTransaction::AccountDisable(DisableArgs {
>>>>>>> db7d8bf1
                account: identity(1),
            })),
            threshold: None,
            timeout_in_secs: None,
            execute_automatically: None,
            data: Some(vec![1u8; MULTISIG_MEMO_DATA_MAX_SIZE].into()),
        };
        let enc = minicbor::to_vec(&tx).unwrap();
        let dec = minicbor::decode::<SubmitTransactionArgs>(&enc);
        assert!(dec.is_ok());

        tx.data = Some(vec![1u8; MULTISIG_MEMO_DATA_MAX_SIZE + 1].into());
        let enc = minicbor::to_vec(&tx).unwrap();
        let dec = minicbor::decode::<SubmitTransactionArgs>(&enc);
        assert!(dec.is_err());
        assert_eq!(dec.unwrap_err().to_string(), "Data size over limit");
    }
}<|MERGE_RESOLUTION|>--- conflicted
+++ resolved
@@ -384,13 +384,8 @@
 mod tests {
     use super::SubmitTransactionArgs;
     use crate::{
-<<<<<<< HEAD
-        server::module::account::{features::multisig::MULTISIG_MEMO_DATA_MAX_SIZE, DeleteArgs},
+        server::module::account::{features::multisig::MULTISIG_MEMO_DATA_MAX_SIZE, DisableArgs},
         types::{events::AccountMultisigTransaction, identity::testing::identity},
-=======
-        server::module::account::{features::multisig::MULTISIG_MEMO_DATA_MAX_SIZE, DisableArgs},
-        types::{identity::testing::identity, ledger::AccountMultisigTransaction},
->>>>>>> db7d8bf1
     };
 
     #[test]
@@ -398,11 +393,7 @@
         let mut tx = SubmitTransactionArgs {
             account: identity(1),
             memo: Some(String::from_utf8(vec![65; MULTISIG_MEMO_DATA_MAX_SIZE]).unwrap()),
-<<<<<<< HEAD
-            transaction: Box::new(AccountMultisigTransaction::AccountDelete(DeleteArgs {
-=======
             transaction: Box::new(AccountMultisigTransaction::AccountDisable(DisableArgs {
->>>>>>> db7d8bf1
                 account: identity(1),
             })),
             threshold: None,
@@ -426,11 +417,7 @@
         let mut tx = SubmitTransactionArgs {
             account: identity(1),
             memo: None,
-<<<<<<< HEAD
-            transaction: Box::new(AccountMultisigTransaction::AccountDelete(DeleteArgs {
-=======
             transaction: Box::new(AccountMultisigTransaction::AccountDisable(DisableArgs {
->>>>>>> db7d8bf1
                 account: identity(1),
             })),
             threshold: None,
