--- conflicted
+++ resolved
@@ -30,8 +30,6 @@
 
 #[cfg(test)]
 mod tests {
-<<<<<<< HEAD
-=======
     use super::*;
     use crate::{
         server::module::testutils::{call_module, call_module_cbor},
@@ -41,26 +39,12 @@
     use minicbor::bytes::ByteVec;
     use mockall::predicate;
     use once_cell::sync::Lazy;
->>>>>>> be225fa7
     use std::{
         collections::BTreeMap,
         str::FromStr,
         sync::{Arc, Mutex},
     };
 
-<<<<<<< HEAD
-    use minicbor::bytes::ByteVec;
-    use once_cell::sync::Lazy;
-
-    use crate::{
-        server::module::testutils::{call_module, call_module_cbor},
-        types::{ledger::TokenAmount, VecOrSingle},
-    };
-
-    use super::*;
-
-=======
->>>>>>> be225fa7
     static SYMBOL: Lazy<Identity> = Lazy::new(|| {
         Identity::from_str("mqbfbahksdwaqeenayy2gxke32hgb7aq4ao4wt745lsfs6wiaaaaqnz").unwrap()
     });
@@ -69,15 +53,6 @@
     #[test]
     fn info() {
         let mut mock = MockLedgerModuleBackend::new();
-<<<<<<< HEAD
-        mock.expect_info().times(1).returning(|_id, _args| {
-            Ok(InfoReturns {
-                symbols: vec![*SYMBOL],
-                hash: ByteVec::from(vec![10u8; 8]),
-                local_names: BTreeMap::from([(*SYMBOL, SYMBOL_NAME.to_string())]),
-            })
-        });
-=======
         mock.expect_info()
             .with(
                 predicate::eq(tests::identity(1)),
@@ -89,7 +64,6 @@
                 hash: ByteVec::from(vec![10u8; 8]),
                 local_names: BTreeMap::from([(*SYMBOL, SYMBOL_NAME.to_string())]),
             }));
->>>>>>> be225fa7
         let module = super::LedgerModule::new(Arc::new(Mutex::new(mock)));
 
         let info_returns: InfoReturns =
@@ -105,24 +79,10 @@
 
     #[test]
     fn balance() {
-<<<<<<< HEAD
-        let mut mock = MockLedgerModuleBackend::new();
-
-        mock.expect_balance().times(1).returning(|_id, args| {
-            Ok(BalanceReturns {
-                balances: BTreeMap::from([(args.symbols.unwrap().0[0], TokenAmount::from(123u16))]),
-            })
-        });
-        let module = super::LedgerModule::new(Arc::new(Mutex::new(mock)));
-
-=======
->>>>>>> be225fa7
         let data = BalanceArgs {
             account: None,
             symbols: Some(VecOrSingle::from(vec![*SYMBOL])),
         };
-<<<<<<< HEAD
-=======
         let mut mock = MockLedgerModuleBackend::new();
         mock.expect_balance()
             .with(
@@ -140,7 +100,6 @@
             });
         let module = super::LedgerModule::new(Arc::new(Mutex::new(mock)));
 
->>>>>>> be225fa7
         let balance_returns: BalanceReturns = minicbor::decode(
             &call_module_cbor(
                 1,
