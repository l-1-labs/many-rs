use std::{
    collections::BTreeMap,
    convert::Infallible,
    path::Path,
    sync::{atomic::AtomicBool, Arc},
    thread,
};

use async_trait::async_trait;
use ciborium::value::Value;
use cucumber::{given, then, WorldInit};
use many_client::ManyClient;
use many_identity::{AcceptAllVerifier, Address, AnonymousIdentity};
use many_mock::server::ManyMockServer;
use many_server::{transport::http::HttpServer, ManyServer};

#[derive(Debug, WorldInit)]
struct World {
    finish_server: Arc<AtomicBool>,
    client: ManyClient<AnonymousIdentity>,
    response: Option<Value>,
}

impl Drop for World {
    fn drop(&mut self) {
        self.finish_server
            .store(true, std::sync::atomic::Ordering::Relaxed);
    }
}

#[async_trait(?Send)]
impl cucumber::World for World {
    type Error = Infallible;

    async fn new() -> Result<Self, Self::Error> {
        // Support both Cargo and Bazel paths
        let tmp = format!("{}/tests/testmockfile.toml", env!("CARGO_MANIFEST_DIR"));
        let mockfile = [tmp.as_ref(), "src/many-mock/tests/testmockfile.toml"]
            .into_iter()
            .find(|&p| Path::new(p).exists())
            .expect("Test mock file not found");

        let mocktree = many_mock::parse_mockfile(mockfile).unwrap();
        let key = AnonymousIdentity;

        let many = ManyServer::simple("integration", key.clone(), AcceptAllVerifier, None);
        {
            let mut many = many.lock().unwrap();
            let mock_server = ManyMockServer::new(mocktree, None, key.clone());
            many.set_fallback_module(mock_server);
        }
        let mut server = HttpServer::new(many);

        let finish_server = server.term_signal();
        thread::spawn(move || {
            server.bind("0.0.0.0:8000").unwrap();
        });

        let address = Address::anonymous();
        let client = ManyClient::new("http://0.0.0.0:8000/", address, key).unwrap();

        Ok(World {
            finish_server,
            client,
            response: None,
        })
    }
}

#[given(regex = r#"I request "(.*)""#)]
async fn make_request(w: &mut World, method: String) {
    let result = w.client.call(method, ()).await.unwrap();
    let bytes = result.data.expect("Should have a Vec<u8>");
    let response: Value =
        ciborium::de::from_reader(bytes.as_slice()).expect("Should have parsed to a cbor value");
    w.response = Some(response);
}

#[then(regex = "it should be (.*)")]
async fn full_value(w: &mut World, value: String) {
    let json_value: Value = serde_json::from_str(&value).unwrap();
    assert_eq!(w.response, Some(json_value));
}

#[then(regex = r#""(.*)" should be (.*)"#)]
async fn field_value(w: &mut World, field_name: String, value: String) {
    let object: BTreeMap<String, Value> = w
        .response
        .as_ref()
        .unwrap()
        .as_map()
        .expect("Response should be a CBOR")
        .iter()
        .map(|(k, v)| (k.as_text().unwrap().to_string(), v.clone()))
        .collect();
    let json_value: Value = serde_json::from_str(&value).unwrap();
    assert_eq!(object[&field_name], json_value);
}

<<<<<<< HEAD
fn main() {
    // Support both Cargo and Bazel paths
    let features = ["tests/features", "src/many-mock/tests/features"]
        .into_iter()
        .find(|&p| Path::new(p).exists())
        .expect("Cucumber test features not found");
    futures::executor::block_on(World::run(features));
=======
#[tokio::main]
async fn main() {
    World::run("tests/features").await
>>>>>>> 647b7299
}<|MERGE_RESOLUTION|>--- conflicted
+++ resolved
@@ -97,17 +97,11 @@
     assert_eq!(object[&field_name], json_value);
 }
 
-<<<<<<< HEAD
 fn main() {
     // Support both Cargo and Bazel paths
     let features = ["tests/features", "src/many-mock/tests/features"]
         .into_iter()
         .find(|&p| Path::new(p).exists())
         .expect("Cucumber test features not found");
-    futures::executor::block_on(World::run(features));
-=======
-#[tokio::main]
-async fn main() {
-    World::run("tests/features").await
->>>>>>> 647b7299
+    World::run(features).await;
 }