--- conflicted
+++ resolved
@@ -32,24 +32,13 @@
 num-derive = "0.3.3"
 num-traits = "0.2.15"
 num-bigint = "0.4.3"
-<<<<<<< HEAD
 p256 = { version = "0.13.2", features = [ "pem", "ecdsa", "std" ] }
 pem = { version = "2.0.1", optional = true }
-many-server = { path = "../many-server", version = "0.1.1" } # managed by release.sh
 rand = "0.8.5"
 regex = "1.8.3"
 reqwest = { version = "0.11.18", features = ["blocking"] }
 serde = { version = "1.0.163" }
 sha3 = "0.10.8"
-=======
-p256 = { version = "0.13.0", features = [ "pem", "ecdsa", "std" ] }
-pem = { version = "2.0.0", optional = true }
-rand = "0.8.4"
-regex = "1.5.4"
-reqwest = { version = "0.11.5", features = ["blocking"] }
-serde = { version = "1.0.130" }
-sha3 = "0.10.6"
->>>>>>> 8a5f46cf
 static_assertions = "1.1.0"
 tracing = "0.1.37"
 tokio = { version = "1.28.1", features = [ "full" ] }
