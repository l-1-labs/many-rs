<<<<<<< HEAD
use minicbor::data::{Tag, Type};
use minicbor::encode::Write;
=======
use base64::{engine::general_purpose, Engine as _};
use minicbor::data::{Tag, Type};
use minicbor::encode::{Error, Write};
>>>>>>> 14531cc5
use minicbor::{Decode, Decoder, Encode, Encoder};
use std::collections::BTreeMap;
use std::fmt::{Debug, Formatter};

#[derive(Clone, Debug, PartialEq, Eq)]
pub struct CborNull;

impl<C> Encode<C> for CborNull {
    fn encode<W: Write>(
        &self,
        e: &mut Encoder<W>,
        _: &mut C,
    ) -> Result<(), minicbor::encode::Error<W::Error>> {
        e.null()?;
        Ok(())
    }
}

impl<'b, C> Decode<'b, C> for CborNull {
    fn decode(d: &mut Decoder<'b>, _: &mut C) -> Result<Self, minicbor::decode::Error> {
        d.null()?;
        Ok(CborNull)
    }
}

#[derive(Clone, Ord, PartialOrd, Eq, PartialEq)]
pub enum CborAny {
    Undefined(),
    Bool(bool),
    Int(i64),
    String(String),
    Bytes(Vec<u8>),
    Array(Vec<CborAny>),
    Map(BTreeMap<CborAny, CborAny>),
    Tagged(Tag, Box<CborAny>),
<<<<<<< HEAD
}

impl CborAny {
    pub fn as_u64(&self) -> Option<u64> {
        match self {
            Self::Int(i) if i >= &0 => Some(*i as u64),
            _ => None,
        }
    }
    pub fn as_i64(&self) -> Option<i64> {
        match self {
            Self::Int(i) => Some(*i),
            _ => None,
        }
    }
=======
    Null,
>>>>>>> 14531cc5
}

impl Debug for CborAny {
    fn fmt(&self, f: &mut Formatter<'_>) -> std::fmt::Result {
        match self {
            CborAny::Undefined() => write!(f, "undefined"),
            CborAny::Bool(b) => write!(f, "{b}"),
            CborAny::Int(i) => write!(f, "{i}"),
            CborAny::String(s) => f.write_str(s),
            CborAny::Bytes(b) => write!(f, r#"b"{}""#, hex::encode(b)),
            CborAny::Array(a) => write!(f, "{a:?}"),
            CborAny::Map(m) => write!(f, "{m:?}"),
<<<<<<< HEAD
            CborAny::Tagged(t, v) => write!(f, "tagged({t:?}, {v:?})"),
=======
            CborAny::Tagged(t, v) => write!(f, "{t:?}({v:?})"),
            CborAny::Null => write!(f, "Null"),
>>>>>>> 14531cc5
        }
    }
}

impl<C> Encode<C> for CborAny {
    fn encode<W: Write>(&self, e: &mut Encoder<W>, _: &mut C) -> Result<(), Error<W::Error>> {
        match self {
            CborAny::Undefined() => {
                e.undefined()?;
            }
            CborAny::Bool(b) => {
                e.bool(*b)?;
            }
            CborAny::Int(i) => {
                e.i64(*i)?;
            }
            CborAny::String(s) => {
                e.str(s)?;
            }
            CborAny::Bytes(b) => {
                e.bytes(b)?;
            }
            CborAny::Array(arr) => {
                e.array(arr.len() as u64)?;
                for ref i in arr {
                    e.encode(i)?;
                }
            }
            CborAny::Map(m) => {
                e.encode(m)?;
            }
            CborAny::Tagged(t, v) => {
                e.tag(*t)?.encode(v)?;
            }
<<<<<<< HEAD
=======
            CborAny::Null => {
                e.null()?;
            }
>>>>>>> 14531cc5
        }

        Ok(())
    }
}

impl<'d, C> Decode<'d, C> for CborAny {
    fn decode(d: &mut Decoder<'d>, _: &mut C) -> Result<Self, minicbor::decode::Error> {
        match d.datatype()? {
            Type::Bool => Ok(CborAny::Bool(d.bool()?)),
            Type::U8
            | Type::U16
            | Type::U32
            | Type::U64
            | Type::I8
            | Type::I16
            | Type::I32
            | Type::I64 => Ok(CborAny::Int(d.i64()?)),
            Type::Bytes => Ok(CborAny::Bytes(d.bytes()?.to_vec())),
            Type::String => Ok(CborAny::String(d.str()?.to_string())),
            Type::ArrayIndef | Type::Array => Ok(CborAny::Array(
                d.array_iter()?
                    .collect::<Result<Vec<CborAny>, minicbor::decode::Error>>()?,
            )),
            Type::MapIndef | Type::Map => {
                Ok(CborAny::Map(d.map_iter()?.collect::<Result<
                    BTreeMap<CborAny, CborAny>,
                    minicbor::decode::Error,
                >>()?))
            }
<<<<<<< HEAD
            Type::Tag => {
                let tag = d.tag()?;
                let value: CborAny = d.decode()?;
                Ok(CborAny::Tagged(tag, Box::new(value)))
=======
            Type::Tag => Ok(CborAny::Tagged(d.tag()?, Box::new(d.decode()?))),
            Type::Null => {
                d.skip()?;
                Ok(CborAny::Null)
>>>>>>> 14531cc5
            }
            x => Err(minicbor::decode::Error::type_mismatch(x)),
        }
    }
}

/// Encode/Decode cbor in a Base64 String instead of its CBOR value. `T` must be
/// transformable to (Deref) and from (FromIterator<u8>) a byte array.
#[derive(Clone, Debug, Ord, PartialOrd, Eq, PartialEq)]
#[repr(transparent)]
pub struct Base64Encoder<T>(pub T);

impl<T> Base64Encoder<T> {
    pub fn new(value: T) -> Self {
        value.into()
    }
}

impl<T> From<T> for Base64Encoder<T> {
    fn from(value: T) -> Self {
        Self(value)
    }
}

impl<R, T: AsRef<R>> AsRef<R> for Base64Encoder<T> {
    fn as_ref(&self) -> &R {
        self.0.as_ref()
    }
}

impl<C, T: std::ops::Deref<Target = [u8]>> Encode<C> for Base64Encoder<T> {
    fn encode<W: Write>(&self, e: &mut Encoder<W>, _: &mut C) -> Result<(), Error<W::Error>> {
        e.str(&general_purpose::STANDARD.encode(self.0.as_ref()))?;
        Ok(())
    }
}

impl<'d, C, T: FromIterator<u8>> Decode<'d, C> for Base64Encoder<T> {
    fn decode(d: &mut Decoder<'d>, _: &mut C) -> Result<Self, minicbor::decode::Error> {
        let b64 = d.str()?;
        let bytes = general_purpose::STANDARD
            .decode(b64)
            .map_err(|e| minicbor::decode::Error::message(e.to_string()))?;

        Ok(Self(T::from_iter(bytes.into_iter())))
    }
}

/// A structure that wraps a T in a CBOR ByteString.
#[derive(Clone, Debug, Ord, PartialOrd, Eq, PartialEq)]
pub struct WrappedCbor<T>(T);

impl<T> From<T> for WrappedCbor<T> {
    fn from(value: T) -> Self {
        Self(value)
    }
}

impl<C, T> Encode<C> for WrappedCbor<T>
where
    T: Encode<C>,
{
    fn encode<W: Write>(&self, e: &mut Encoder<W>, ctx: &mut C) -> Result<(), Error<W::Error>> {
        let bytes = minicbor::to_vec_with(&self.0, ctx).unwrap();
        e.bytes(&bytes)?;
        Ok(())
    }
}

impl<'d, C, T: Decode<'d, C> + Sized> Decode<'d, C> for WrappedCbor<T>
where
    Self: 'd,
{
    fn decode(d: &mut Decoder<'d>, ctx: &mut C) -> Result<Self, minicbor::decode::Error> {
        let bytes = d.bytes()?;
        let t: T = minicbor::decode_with(bytes, ctx)?;
        Ok(Self(t))
    }
}

#[cfg(test)]
pub mod tests {
    use super::*;
    use proptest::prelude::*;

    #[test]
    fn cbor_null() {
        let null = CborNull;
        let enc = minicbor::to_vec(null).unwrap();
        // f6 (22) == null
        // See https://www.rfc-editor.org/rfc/rfc8949.html#fpnoconttbl2
        assert_eq!(hex::encode(enc), "f6");
    }

    /// Generate arbitraty CborAny value.
    ///
    /// Recursive structures depth, size and branch size are limited
    #[cfg(feature = "proptest")]
    pub fn arb_cbor() -> impl Strategy<Value = CborAny> {
        let leaf = prop_oneof![
            any::<bool>().prop_map(CborAny::Bool),
            any::<i64>().prop_map(CborAny::Int),
            ".*".prop_map(CborAny::String),
            proptest::collection::vec(any::<u8>(), 0..50).prop_map(CborAny::Bytes),
        ];

        leaf.prop_recursive(4, 256, 10, |inner| {
            prop_oneof![
                proptest::collection::vec(inner.clone(), 0..10).prop_map(CborAny::Array),
                proptest::collection::btree_map(inner.clone(), inner, 0..10).prop_map(CborAny::Map),
            ]
        })
    }
}

#[test]
fn base64_encoder_works() {
    let value: Vec<u8> = vec![1, 2, 3];
    let v = Base64Encoder::from(value.clone());

    let bytes = minicbor::to_vec(v).unwrap();
    // Read a string from it.
    let str: &str = minicbor::decode(&bytes).unwrap();

    let v2: Base64Encoder<Vec<u8>> = minicbor::decode(&bytes).unwrap();

    assert_eq!(value, v2.0);
    assert_eq!(str, "AQID");
}

#[cfg(feature = "proptest")]
proptest::proptest! {
    // No need to waste time on these tests.
    #![proptest_config(proptest::prelude::ProptestConfig::with_cases(10))]

    #[test]
    fn wrapped_cbor_works(value in tests::arb_cbor()) {
        let wrapped = WrappedCbor::from(value);

        let bytes = minicbor::to_vec(&wrapped).unwrap();
        let wrapped2 = minicbor::decode::<WrappedCbor<CborAny>>(&bytes).unwrap();

        assert_eq!(wrapped, wrapped2);
        // Check that bytes are actually a bstr.
        let d = minicbor::Decoder::new(&bytes);
        assert_eq!(d.datatype().unwrap(), minicbor::data::Type::Bytes);
    }
}<|MERGE_RESOLUTION|>--- conflicted
+++ resolved
@@ -1,11 +1,6 @@
-<<<<<<< HEAD
-use minicbor::data::{Tag, Type};
-use minicbor::encode::Write;
-=======
 use base64::{engine::general_purpose, Engine as _};
 use minicbor::data::{Tag, Type};
 use minicbor::encode::{Error, Write};
->>>>>>> 14531cc5
 use minicbor::{Decode, Decoder, Encode, Encoder};
 use std::collections::BTreeMap;
 use std::fmt::{Debug, Formatter};
@@ -41,12 +36,13 @@
     Array(Vec<CborAny>),
     Map(BTreeMap<CborAny, CborAny>),
     Tagged(Tag, Box<CborAny>),
-<<<<<<< HEAD
+    Null,
 }
 
 impl CborAny {
     pub fn as_u64(&self) -> Option<u64> {
         match self {
+            // Must be positive.
             Self::Int(i) if i >= &0 => Some(*i as u64),
             _ => None,
         }
@@ -57,9 +53,6 @@
             _ => None,
         }
     }
-=======
-    Null,
->>>>>>> 14531cc5
 }
 
 impl Debug for CborAny {
@@ -72,12 +65,8 @@
             CborAny::Bytes(b) => write!(f, r#"b"{}""#, hex::encode(b)),
             CborAny::Array(a) => write!(f, "{a:?}"),
             CborAny::Map(m) => write!(f, "{m:?}"),
-<<<<<<< HEAD
             CborAny::Tagged(t, v) => write!(f, "tagged({t:?}, {v:?})"),
-=======
-            CborAny::Tagged(t, v) => write!(f, "{t:?}({v:?})"),
             CborAny::Null => write!(f, "Null"),
->>>>>>> 14531cc5
         }
     }
 }
@@ -112,12 +101,9 @@
             CborAny::Tagged(t, v) => {
                 e.tag(*t)?.encode(v)?;
             }
-<<<<<<< HEAD
-=======
             CborAny::Null => {
                 e.null()?;
             }
->>>>>>> 14531cc5
         }
 
         Ok(())
@@ -148,17 +134,10 @@
                     minicbor::decode::Error,
                 >>()?))
             }
-<<<<<<< HEAD
-            Type::Tag => {
-                let tag = d.tag()?;
-                let value: CborAny = d.decode()?;
-                Ok(CborAny::Tagged(tag, Box::new(value)))
-=======
             Type::Tag => Ok(CborAny::Tagged(d.tag()?, Box::new(d.decode()?))),
             Type::Null => {
                 d.skip()?;
                 Ok(CborAny::Null)
->>>>>>> 14531cc5
             }
             x => Err(minicbor::decode::Error::type_mismatch(x)),
         }
