--- conflicted
+++ resolved
@@ -11,21 +11,12 @@
 # See more keys and their definitions at https://doc.rust-lang.org/cargo/reference/manifest.html
 
 [dependencies]
-<<<<<<< HEAD
-many-error = { path = "../many-error", version = "0.1.1" } # managed by release.sh
-many-identity = { path = "../many-identity", version = "0.1.1" } # managed by release.sh
+many-error = { path = "../many-error", version = "0.1.2-rc.2" } # managed by release.sh
+many-identity = { path = "../many-identity", version = "0.1.2-rc.2" } # managed by release.sh
 base64 = "0.21.2"
 coset = "0.3.4"
 derive_more = "0.99.17"
 fixed = "1.23.1"
-=======
-many-error = { path = "../many-error", version = "0.1.2-rc.2" } # managed by release.sh
-many-identity = { path = "../many-identity", version = "0.1.2-rc.2" } # managed by release.sh
-base64 = "0.21.0"
-coset = "0.3.2"
-derive_more = "0.99"
-fixed = "1.16.0"
->>>>>>> 8a5f46cf
 hex = "0.4.3"
 minicbor = { version = "0.19.1", features = ["derive", "std", "half"] }
 num-derive = "0.3.3"
@@ -35,15 +26,9 @@
 serde = "1.0.163"
 
 [dev-dependencies]
-<<<<<<< HEAD
 cbor-diag = "0.1.12"
-many-types = { path = ".", features = ["proptest"], version = "0.1.1" } # managed by release.sh
+many-types = { path = ".", features = ["proptest"], version = "0.1.2-rc.2" } # managed by release.sh
 serde_test = "1.0.163"
-=======
-cbor-diag = "0.1.11"
-many-types = { path = ".", features = ["proptest"], version = "0.1.2-rc.2" } # managed by release.sh
-serde_test = "1.0.139"
->>>>>>> 8a5f46cf
 
 [features]
 cucumber = []