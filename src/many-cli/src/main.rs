use clap::{ArgGroup, Parser};
use coset::CborSerializable;
use many::hsm::{Hsm, HsmMechanismType, HsmSessionType, HsmUserType};
use many::message::{
    encode_cose_sign1_from_request, RequestMessage, RequestMessageBuilder, ResponseMessage,
};
use many::server::module::ledger;
use many::server::module::r#async::attributes::AsyncAttribute;
use many::server::module::r#async::{StatusArgs, StatusReturn};
use many::transport::http::HttpServer;
use many::types::identity::CoseKeyIdentity;
use many::{Identity, ManyServer};
use many_client::ManyClient;
use std::convert::TryFrom;
use std::net::SocketAddr;
use std::path::PathBuf;
use std::process;
use std::time::Duration;
use tracing::{error, info, level_filters::LevelFilter, trace};
use url::Url;

#[derive(Parser)]
struct Opts {
    /// Increase output logging verbosity to DEBUG level.
    #[clap(short, long, parse(from_occurrences))]
    verbose: i8,

    /// Suppress all output logging. Can be used multiple times to suppress more.
    #[clap(short, long, parse(from_occurrences))]
    quiet: i8,

    #[clap(subcommand)]
    subcommand: SubCommand,
}

#[derive(Parser)]
enum SubCommand {
    /// Transform a textual ID into its hexadecimal value, or the other way around.
    /// If the argument is neither hexadecimal value or identity, try to see if it's
    /// a file, and will parse it as a PEM file.
    Id(IdOpt),

    /// Display the textual ID of a public key located on an HSM.
    HsmId(HsmIdOpt),

    /// Creates a message and output it.
    Message(MessageOpt),

    /// Starts a base server that can also be used for reverse proxying
    /// to another MANY server.
    Server(ServerOpt),

    /// Get the token ID per string of a ledger's token.
    GetTokenId(GetTokenIdOpt),
}

#[derive(Parser)]
struct IdOpt {
    /// An hexadecimal value to encode, an identity textual format to decode or
    /// a PEM file to read
    arg: String,

    /// Allow to generate the identity with a specific subresource ID.
    subid: Option<u32>,
}

#[derive(Parser)]
struct HsmIdOpt {
    /// HSM PKCS#11 module path
    module: PathBuf,

    /// HSM PKCS#11 slot ID
    slot: u64,

    /// HSM PKCS#11 key ID
    keyid: String,

    /// Allow to generate the identity with a specific subresource ID.
    subid: Option<u32>,
}

#[derive(Parser)]
#[clap(
    group(
        ArgGroup::new("hsm")
        .multiple(true)
        .args(&["module", "slot", "keyid"])
        .requires_all(&["module", "slot", "keyid"])
    )
)]
struct MessageOpt {
    /// A pem file to sign the message. If this is omitted, the message will be anonymous.
    #[clap(long)]
    pem: Option<PathBuf>,

    /// Timestamp.
    #[clap(long)]
    timestamp: Option<String>,

    /// If true, prints out the hex value of the message bytes.
    #[clap(long, conflicts_with("base64"))]
    hex: bool,

    /// If true, prints out the base64 value of the message bytes.
    #[clap(long, conflicts_with("hex"))]
    base64: bool,

    /// Show the async token and exit right away. By default, will poll for the
    /// result of the async operation.
    #[clap(long)]
    r#async: bool,

    /// The identity to send it to.
    #[clap(long)]
    to: Option<Identity>,

    /// The server to connect to.
    #[clap(long)]
    server: Option<url::Url>,

    /// HSM PKCS#11 module path
    #[clap(long, conflicts_with("pem"))]
    module: Option<PathBuf>,

    /// HSM PKCS#11 slot ID
    #[clap(long, conflicts_with("pem"))]
    slot: Option<u64>,

    /// HSM PKCS#11 key ID
    #[clap(long, conflicts_with("pem"))]
    keyid: Option<String>,

    /// The method to call.
    method: String,

    /// The content of the message itself (its payload).
    data: Option<String>,
}

#[derive(Parser)]
struct ServerOpt {
    /// The location of a PEM file for the identity of this server.
    #[clap(long)]
    pem: PathBuf,

    /// The address and port to bind to for the MANY Http server.
    #[clap(long, short, default_value = "127.0.0.1:8000")]
    addr: SocketAddr,
}

#[derive(Parser)]
struct GetTokenIdOpt {
    /// The server to call. It MUST implement the ledger attribute (2).
    server: url::Url,

    /// The token to get. If not listed in the list of tokens, this will
    /// error.
    symbol: String,
}

fn show_response(
    response: ResponseMessage,
    client: ManyClient,
    r#async: bool,
) -> Result<(), anyhow::Error> {
    let ResponseMessage {
        data, attributes, ..
    } = response;

    let payload = data?;
    if payload.is_empty() {
        let attr = attributes.get::<AsyncAttribute>().unwrap();
        info!("Async token: {}", hex::encode(&attr.token));

<<<<<<< HEAD
        if !r#async {
            eprint!("Waiting.");
=======
        // Allow eprint/ln for showing the progress bar, when we're interactive.
        #[allow(clippy::print_stderr)]
        fn progress(str: &str, done: bool) {
            if atty::is(atty::Stream::Stderr) {
                if done {
                    eprintln!("{}", str);
                } else {
                    eprint!("{}", str);
                }
            }
        }

        if !r#async {
            progress("Waiting.", false);
>>>>>>> adbb9cdd

            // TODO: improve on this by using duration and thread and watchdog.
            // Wait for the server for ~60 seconds by pinging it every second.
            for _ in 0..60 {
                let response = client.call(
                    "async.status",
                    StatusArgs {
<<<<<<< HEAD
                        token: attr.token.clone().into(),
=======
                        token: attr.token.clone(),
>>>>>>> adbb9cdd
                    },
                )?;
                let status: StatusReturn = minicbor::decode(&response.data?)?;
                match status {
                    StatusReturn::Done { response } => {
<<<<<<< HEAD
                        eprintln!(".");
                        return show_response(*response, client, r#async);
                    }
                    StatusReturn::Expired => {
                        eprintln!(".");
=======
                        progress(".", true);
                        return show_response(*response, client, r#async);
                    }
                    StatusReturn::Expired => {
                        progress(".", true);
>>>>>>> adbb9cdd
                        info!("Async token expired before we could check it.");
                        return Ok(());
                    }
                    _ => {
<<<<<<< HEAD
                        eprint!(".");
=======
                        progress(".", false);
>>>>>>> adbb9cdd
                        std::thread::sleep(Duration::from_secs(1));
                    }
                }
            }
        }
    } else {
        println!(
            "{}",
            cbor_diag::parse_bytes(&payload).unwrap().to_diag_pretty()
        );
    }

    Ok(())
}

fn message(
    s: Url,
    to: Identity,
    key: CoseKeyIdentity,
    method: String,
    data: Vec<u8>,
    r#async: bool,
) -> Result<(), anyhow::Error> {
    let client = ManyClient::new(s, to, key).unwrap();
    let response = client.call_raw(method, &data)?;

    show_response(response, client, r#async)
}

fn main() {
    let Opts {
        verbose,
        quiet,
        subcommand,
    } = Opts::parse();
    let verbose_level = 2 + verbose - quiet;
    let log_level = match verbose_level {
        x if x > 3 => LevelFilter::TRACE,
        3 => LevelFilter::DEBUG,
        2 => LevelFilter::INFO,
        1 => LevelFilter::WARN,
        0 => LevelFilter::ERROR,
        x if x < 0 => LevelFilter::OFF,
        _ => unreachable!(),
    };
    tracing_subscriber::fmt().with_max_level(log_level).init();

    match subcommand {
        SubCommand::Id(o) => {
            if let Ok(data) = hex::decode(&o.arg) {
                match Identity::try_from(data.as_slice()) {
                    Ok(mut i) => {
                        if let Some(subid) = o.subid {
                            i = i
                                .with_subresource_id(subid)
                                .expect("Invalid subresource id");
                        }
                        println!("{}", i)
                    }
                    Err(e) => {
                        error!("Identity did not parse: {:?}", e.to_string());
                        std::process::exit(1);
                    }
                }
            } else if let Ok(mut i) = Identity::try_from(o.arg.clone()) {
                if let Some(subid) = o.subid {
                    i = i
                        .with_subresource_id(subid)
                        .expect("Invalid subresource id");
                }
                println!("{}", hex::encode(&i.to_vec()));
            } else if let Ok(pem_content) = std::fs::read_to_string(&o.arg) {
                // Create the identity from the public key hash.
                let mut i = CoseKeyIdentity::from_pem(&pem_content).unwrap().identity;
                if let Some(subid) = o.subid {
                    i = i
                        .with_subresource_id(subid)
                        .expect("Invalid subresource id");
                }

                println!("{}", i);
            } else {
                error!("Could not understand the argument.");
                std::process::exit(2);
            }
        }
        SubCommand::HsmId(o) => {
            let keyid = hex::decode(o.keyid).expect("Failed to decode keyid to hex");

            {
                let mut hsm = Hsm::get_instance().expect("HSM mutex poisoned");
                hsm.init(o.module, keyid)
                    .expect("Failed to initialize HSM module");

                // The session will stay open until the application terminates
                hsm.open_session(o.slot, HsmSessionType::RO, None, None)
                    .expect("Failed to open HSM session");
            }

            let mut id = CoseKeyIdentity::from_hsm(HsmMechanismType::ECDSA)
                .expect("Unable to create CoseKeyIdentity from HSM")
                .identity;

            if let Some(subid) = o.subid {
                id = id
                    .with_subresource_id(subid)
                    .expect("Invalid subresource id");
            }

            println!("{}", id);
        }
        SubCommand::Message(o) => {
            let key = if let (Some(module), Some(slot), Some(keyid)) = (o.module, o.slot, o.keyid) {
                trace!("Getting user PIN");
                let pin = rpassword::prompt_password("Please enter the HSM user PIN: ")
                    .expect("I/O error when reading HSM PIN");
                let keyid = hex::decode(keyid).expect("Failed to decode keyid to hex");

                {
                    let mut hsm = Hsm::get_instance().expect("HSM mutex poisoned");
                    hsm.init(module, keyid)
                        .expect("Failed to initialize HSM module");

                    // The session will stay open until the application terminates
                    hsm.open_session(slot, HsmSessionType::RO, Some(HsmUserType::User), Some(pin))
                        .expect("Failed to open HSM session");
                }

                trace!("Creating CoseKeyIdentity");
                // Only ECDSA is supported at the moment. It should be easy to add support for new EC mechanisms
                CoseKeyIdentity::from_hsm(HsmMechanismType::ECDSA)
                    .expect("Unable to create CoseKeyIdentity from HSM")
            } else if o.pem.is_some() {
                // If `pem` is not provided, use anonymous and don't sign.
                o.pem.map_or_else(CoseKeyIdentity::anonymous, |p| {
                    CoseKeyIdentity::from_pem(&std::fs::read_to_string(&p).unwrap()).unwrap()
                })
            } else {
                CoseKeyIdentity::anonymous()
            };

            let from_identity = key.identity;
            let to_identity = o.to.unwrap_or_default();

            let data = o
                .data
                .map_or(vec![], |d| cbor_diag::parse_diag(&d).unwrap().to_bytes());

            if let Some(s) = o.server {
                match message(s, to_identity, key, o.method, data, o.r#async) {
                    Ok(()) => {}
                    Err(err) => {
                        error!(
                            "Error returned by server:\n|  {}\n",
                            err.to_string()
                                .split('\n')
                                .collect::<Vec<&str>>()
                                .join("\n|  ")
                        );
                        std::process::exit(1);
                    }
                }
            } else {
                let message: RequestMessage = RequestMessageBuilder::default()
                    .version(1)
                    .from(from_identity)
                    .to(to_identity)
                    .method(o.method)
                    .data(data)
                    .build()
                    .unwrap();

                let cose = encode_cose_sign1_from_request(message, &key).unwrap();
                let bytes = cose.to_vec().unwrap();
                if o.hex {
                    println!("{}", hex::encode(&bytes));
                } else if o.base64 {
                    println!("{}", base64::encode(&bytes));
                } else {
                    panic!("Must specify one of hex, base64 or server...");
                }
            }
        }
        SubCommand::Server(o) => {
            let pem = std::fs::read_to_string(&o.pem).expect("Could not read PEM file.");
            let key = CoseKeyIdentity::from_pem(&pem)
                .expect("Could not generate identity from PEM file.");

            let many = ManyServer::simple(
                "many-server",
                key,
                Some(std::env!("CARGO_PKG_VERSION").to_string()),
                None,
            );
            HttpServer::new(many).bind(o.addr).unwrap();
        }
        SubCommand::GetTokenId(o) => {
            let client = ManyClient::new(
                o.server,
                Identity::anonymous(),
                CoseKeyIdentity::anonymous(),
            )
            .expect("Could not create a client");
            let status = client.status().expect("Cannot get status of server");

            if !status.attributes.contains(&ledger::LEDGER_MODULE_ATTRIBUTE) {
                error!("Server does not implement Ledger Attribute.");
                process::exit(1);
            }

            let info: ledger::InfoReturns = minicbor::decode(
                &client
                    .call("ledger.info", ledger::InfoArgs {})
                    .unwrap()
                    .data
                    .expect("An error happened during the call to ledger.info"),
            )
            .expect("Invalid data returned by server; not CBOR");

            let symbol = o.symbol;
            let id = info
                .local_names
                .into_iter()
                .find(|(_, y)| y == &symbol)
                .map(|(x, _)| x)
                .ok_or_else(|| format!("Could not resolve symbol '{}'", &symbol))
                .unwrap();

            println!("{}", id);
        }
    }
}<|MERGE_RESOLUTION|>--- conflicted
+++ resolved
@@ -172,10 +172,6 @@
         let attr = attributes.get::<AsyncAttribute>().unwrap();
         info!("Async token: {}", hex::encode(&attr.token));
 
-<<<<<<< HEAD
-        if !r#async {
-            eprint!("Waiting.");
-=======
         // Allow eprint/ln for showing the progress bar, when we're interactive.
         #[allow(clippy::print_stderr)]
         fn progress(str: &str, done: bool) {
@@ -190,7 +186,6 @@
 
         if !r#async {
             progress("Waiting.", false);
->>>>>>> adbb9cdd
 
             // TODO: improve on this by using duration and thread and watchdog.
             // Wait for the server for ~60 seconds by pinging it every second.
@@ -198,38 +193,22 @@
                 let response = client.call(
                     "async.status",
                     StatusArgs {
-<<<<<<< HEAD
-                        token: attr.token.clone().into(),
-=======
                         token: attr.token.clone(),
->>>>>>> adbb9cdd
                     },
                 )?;
                 let status: StatusReturn = minicbor::decode(&response.data?)?;
                 match status {
                     StatusReturn::Done { response } => {
-<<<<<<< HEAD
-                        eprintln!(".");
-                        return show_response(*response, client, r#async);
-                    }
-                    StatusReturn::Expired => {
-                        eprintln!(".");
-=======
                         progress(".", true);
                         return show_response(*response, client, r#async);
                     }
                     StatusReturn::Expired => {
                         progress(".", true);
->>>>>>> adbb9cdd
                         info!("Async token expired before we could check it.");
                         return Ok(());
                     }
                     _ => {
-<<<<<<< HEAD
-                        eprint!(".");
-=======
                         progress(".", false);
->>>>>>> adbb9cdd
                         std::thread::sleep(Duration::from_secs(1));
                     }
                 }
