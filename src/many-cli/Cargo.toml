[package]
name = "many-cli"
version = "0.1.0"
edition = "2021"

[[bin]]
name = "many"
path = "src/main.rs"

[dependencies]
many = { path = "../many" }
many-client = { path = "../many-client" }
anyhow = "1.0.57"
<<<<<<< HEAD
=======
atty = "0.2.14"
>>>>>>> adbb9cdd
base64 = "0.13.0"
cbor-diag = "0.1.8"
clap = { version = "3.0.0-rc.9", features = [ "derive" ] }
coset = "0.3"
hex = "0.4.3"
minicbor = { version = "0.12.0", features = ["derive", "half", "std"] }
rpassword = "6.0"
tracing = "0.1.29"
tracing-subscriber = "0.2.24"
tokio = { version = "1.12.0", features = [ "full" ] }
url = "2.2.2"<|MERGE_RESOLUTION|>--- conflicted
+++ resolved
@@ -11,10 +11,7 @@
 many = { path = "../many" }
 many-client = { path = "../many-client" }
 anyhow = "1.0.57"
-<<<<<<< HEAD
-=======
 atty = "0.2.14"
->>>>>>> adbb9cdd
 base64 = "0.13.0"
 cbor-diag = "0.1.8"
 clap = { version = "3.0.0-rc.9", features = [ "derive" ] }
