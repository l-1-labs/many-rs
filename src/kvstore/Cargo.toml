--- conflicted
+++ resolved
@@ -18,19 +18,6 @@
 indicatif = "0.17.3"
 log-panics = { version = "2.1.0", features = ["with-backtrace"]}
 minicbor = { version = "0.19.1", features = ["derive", "std"] }
-<<<<<<< HEAD
-many-client = { path = "../many-client", version = "0.1.1" } # managed by release.sh
-many-error = { path = "../many-error", version = "0.1.1" } # managed by release.sh
-many-identity = { path = "../many-identity", version = "0.1.1" } # managed by release.sh
-many-identity-dsa = { path = "../many-identity-dsa", features = ["ed25519", "ecdsa"], version = "0.1.1" } # managed by release.sh
-many-modules = { path = "../many-modules", version = "0.1.1" } # managed by release.sh
-many-protocol = { path = "../many-protocol", version = "0.1.1" } # managed by release.sh
-many-types = { path = "../many-types", version = "0.1.1" } # managed by release.sh
-syslog-tracing = "0.2.0"
-tracing = "0.1.37"
-tracing-subscriber = "0.3.17"
-tokio = { version = "1.28.1", features = [ "full" ] }
-=======
 many-client = { path = "../many-client", version = "0.1.2-rc.2" } # managed by release.sh
 many-error = { path = "../many-error", version = "0.1.2-rc.2" } # managed by release.sh
 many-identity = { path = "../many-identity", version = "0.1.2-rc.2" } # managed by release.sh
@@ -38,8 +25,7 @@
 many-modules = { path = "../many-modules", version = "0.1.2-rc.2" } # managed by release.sh
 many-protocol = { path = "../many-protocol", version = "0.1.2-rc.2" } # managed by release.sh
 many-types = { path = "../many-types", version = "0.1.2-rc.2" } # managed by release.sh
-syslog-tracing = "0.1"
-tracing = "0.1.29"
-tracing-subscriber = "0.3"
-tokio = { version = "1.24.1", features = [ "full" ] }
->>>>>>> 8a5f46cf
+syslog-tracing = "0.2.0"
+tracing = "0.1.37"
+tracing-subscriber = "0.3.17"
+tokio = { version = "1.28.1", features = [ "full" ] }