use crate::transport::LowLevelManyRequestHandler;
use async_trait::async_trait;
use coset::{CoseKey, CoseSign1};
use many_error::ManyError;
use many_identity::{AcceptAllVerifier, Identity, Verifier};
use many_modules::{base, ManyModule, ManyModuleInfo};
use many_protocol::{IdentityResolver, RequestMessage, ResponseMessage};
use many_types::attributes::Attribute;
use std::collections::{BTreeMap, BTreeSet};
use std::fmt::{Debug, Formatter};
use std::sync::{Arc, Mutex};
use std::time::SystemTime;

/// Validate that the timestamp of a message is within a timeout, either in the future
/// or the past.
fn _validate_time(
    message: &RequestMessage,
    now: SystemTime,
    timeout_in_secs: u64,
) -> Result<(), ManyError> {
    if timeout_in_secs == 0 {
        return Err(ManyError::timestamp_out_of_range());
    }
    let ts = message
        .timestamp
        .ok_or_else(|| ManyError::required_field_missing("timestamp".to_string()))?
        .as_system_time()?;

    // Get the absolute time difference.
    let (early, later) = if ts < now { (ts, now) } else { (now, ts) };
    let diff = later
        .duration_since(early)
        .map_err(|_| ManyError::timestamp_out_of_range())?;

    if diff.as_secs() >= timeout_in_secs {
        tracing::error!(
            "ERR: Timestamp outside of timeout: {} >= {}",
            diff.as_secs(),
            timeout_in_secs
        );
        return Err(ManyError::timestamp_out_of_range());
    }

    Ok(())
}

trait ManyServerFallback: LowLevelManyRequestHandler + base::BaseModuleBackend {}

impl<M: LowLevelManyRequestHandler + base::BaseModuleBackend + 'static> ManyServerFallback for M {}

#[derive(Debug, Clone)]
pub struct ManyModuleList {}

pub const MANYSERVER_DEFAULT_TIMEOUT: u64 = 300;

pub struct ManyServer {
    modules: Vec<Arc<dyn ManyModule + Send>>,
    method_cache: BTreeSet<String>,
    identity: Box<dyn Identity>,
    verifier: Box<dyn Verifier>,
    resolver: Option<Box<dyn IdentityResolver>>,
    public_key: Option<CoseKey>,
    name: String,
    version: Option<String>,
    timeout: u64,
    fallback: Option<Arc<dyn ManyServerFallback + Send + 'static>>,

    time_fn: Option<Arc<dyn Fn() -> Result<SystemTime, ManyError> + Send + Sync>>,
}

impl ManyServer {
    /// Create a test server. This should never be used in prod.
    #[cfg(feature = "testing")]
    pub fn test(identity: impl Identity + 'static) -> Arc<Mutex<Self>> {
        Self::simple("test-many-server", identity, AcceptAllVerifier, None)
    }

    pub fn simple(
        name: impl ToString,
        identity: impl Identity + 'static,
        verifier: impl Verifier + 'static,
        version: Option<String>,
    ) -> Arc<Mutex<Self>> {
        let public_key = identity.public_key();
        let s = Self::new(name, identity, verifier, public_key);
        {
            let mut s2 = s.lock().unwrap();
            s2.version = version;
            s2.add_module(base::BaseModule::new(s.clone()));
        }

        s
    }

    pub fn new<N: ToString>(
        name: N,
        identity: impl Identity + 'static,
        verifier: impl Verifier + 'static,
        public_key: Option<CoseKey>,
    ) -> Arc<Mutex<Self>> {
        Arc::new(Mutex::new(Self {
            modules: vec![],
            name: name.to_string(),
            identity: Box::new(identity),
            verifier: Box::new(verifier),
            resolver: None,
            public_key,
            timeout: MANYSERVER_DEFAULT_TIMEOUT,
            fallback: None,
            method_cache: Default::default(),
            version: None,
            time_fn: None,
        }))
    }

    pub fn set_timeout(&mut self, timeout_in_secs: u64) {
        self.timeout = timeout_in_secs;
    }

    pub fn set_time_fn<T>(&mut self, time_fn: T)
    where
        T: Fn() -> Result<SystemTime, ManyError> + Send + Sync + 'static,
    {
        self.time_fn = Some(Arc::new(time_fn));
    }

    pub fn set_fallback_module<M>(&mut self, module: M) -> &mut Self
    where
        M: LowLevelManyRequestHandler + base::BaseModuleBackend + 'static,
    {
        self.fallback = Some(Arc::new(module));
        self
    }

    pub fn add_module<M>(&mut self, module: M) -> &mut Self
    where
        M: ManyModule + 'static,
    {
        let info = module.info();
        let ManyModuleInfo {
            attribute,
            endpoints,
            ..
        } = info;

        if let Some(Attribute { id, .. }) = attribute {
            if let Some(m) = self
                .modules
                .iter()
                .find(|m| m.info().attribute.as_ref().map(|x| x.id) == Some(*id))
            {
                panic!(
                    "Module {} already implements attribute {}.",
                    m.info().name,
                    id
                );
            }
        }

        for e in endpoints {
            if self.method_cache.contains(e.as_str()) {
                unreachable!(
                    "Method '{}' already implemented, but there was no attribute conflict.",
                    e
                );
            }
        }

        // Update the cache.
        for e in endpoints {
            self.method_cache.insert(e.clone());
        }
        self.modules.push(Arc::new(module));
        self
    }

    pub fn validate_id(&self, message: &RequestMessage) -> Result<(), ManyError> {
        let to = &message.to;

        // Verify that the message is for this server, if it's not anonymous.
        if to.is_anonymous() || &self.identity.address() == to {
            Ok(())
        } else {
            Err(ManyError::unknown_destination(
                to.to_string(),
                self.identity.address().to_string(),
            ))
        }
    }

    pub fn find_module(&self, message: &RequestMessage) -> Option<Arc<dyn ManyModule + Send>> {
        self.modules
            .iter()
            .find(|x| x.info().endpoints.contains(&message.method))
            .cloned()
    }
}

impl Debug for ManyServer {
    fn fmt(&self, f: &mut Formatter<'_>) -> std::fmt::Result {
        f.debug_struct("ManyServer").finish()
    }
}

impl base::BaseModuleBackend for ManyServer {
    fn endpoints(&self) -> Result<base::Endpoints, ManyError> {
        let mut endpoints: BTreeSet<String> = self.method_cache.iter().cloned().collect();

        if let Some(fb) = &self.fallback {
            endpoints = endpoints
                .union(&fb.endpoints()?.0.iter().cloned().collect::<BTreeSet<_>>())
                .cloned()
                .collect();
        }

        Ok(base::Endpoints(endpoints))
    }

    fn status(&self) -> Result<base::Status, ManyError> {
        let mut attributes: BTreeSet<Attribute> = self
            .modules
            .iter()
            .filter_map(|m| m.info().attribute.clone())
            .collect();

        let mut builder = base::StatusBuilder::default();

        builder
            .name(self.name.clone())
            .version(1)
            .identity(self.identity.address())
            .timeout(self.timeout)
            .extras(BTreeMap::new());

        if let Some(ref pk) = self.public_key {
            builder.public_key(pk.clone());
        }

        if let Some(sv) = self.version.clone() {
            builder.server_version(sv);
        }

        if let Some(fb) = &self.fallback {
            let fb_status = fb.status()?;
            if fb_status.identity != self.identity.address()
                || fb_status.version != 1
                || (fb_status.server_version != self.version && self.version.is_some())
            {
                tracing::error!(
                    "fallback status differs from internal status: {} != {} || {:?} != {:?}",
                    fb_status.identity,
                    self.identity.address(),
                    fb_status.server_version,
                    self.version
                );
                return Err(ManyError::internal_server_error());
            }

            if let Some(sv) = fb_status.server_version {
                builder.server_version(sv);
            }

            builder.name(fb_status.name).extras(fb_status.extras);

            attributes = attributes
                .into_iter()
                .chain(fb_status.attributes.into_iter())
                .collect();
        }

        builder.attributes(attributes.into_iter().collect());

        builder
            .build()
            .map_err(|x| ManyError::unknown(x.to_string()))
    }
}

#[async_trait]
impl LowLevelManyRequestHandler for Arc<Mutex<ManyServer>> {
    async fn execute(&self, envelope: CoseSign1) -> Result<CoseSign1, String> {
        let request = {
            let this = self.lock().unwrap();
            many_protocol::decode_request_from_cose_sign1(
                envelope.clone(),
                &this.verifier,
                this.resolver.as_ref(),
            )
        };
        let mut id = None;

        let response = {
            let this = self.lock().unwrap();
            let address = this.identity.address();

<<<<<<< HEAD
            request
                .and_then(|message| {
                    let now = this
                        .time_fn
                        .as_ref()
                        .map_or_else(|| Ok(SystemTime::now()), |f| f())?;

                    id = message.id;
                    _validate_time(&message, now, this.timeout)?;
                    Ok(message)
                })
                .and_then(|message| {
                    this.validate_id(&message)?;
                    Ok(message)
                })
                .map(|message| {
                    let maybe_module = this.find_module(&message);
                    (message, maybe_module)
                })
                .and_then(|(message, maybe_module)| {
                    if let Some(ref m) = maybe_module {
                        m.validate(&message, &envelope)?;
                    }
                    Ok((message, maybe_module))
                })
                .map(|(message, maybe_module)| {
                    (address, message, maybe_module, this.fallback.clone())
                })
                .map_err(|many_err| ResponseMessage::error(address, id, many_err))
=======
            (|| {
                let message = request?;

                let now = this
                    .time_fn
                    .as_ref()
                    .map_or_else(|| Ok(SystemTime::now()), |f| f())?;

                id = message.id;

                _validate_time(&message, now, this.timeout)?;

                this.validate_id(&message)?;

                let maybe_module = this.find_module(&message);
                if let Some(ref m) = maybe_module {
                    m.validate(&message, &envelope)?;
                };

                Ok((
                    cose_id.clone(),
                    message,
                    maybe_module,
                    this.fallback.clone(),
                ))
            })()
            .map_err(|many_err: ManyError| ResponseMessage::error(&cose_id.identity, id, many_err))
>>>>>>> 1b94521b
        };

        match response {
            Ok((address, message, maybe_module, fallback)) => match (maybe_module, fallback) {
                (Some(m), _) => {
                    let mut response = match m.execute(message).await {
                        Ok(response) => response,
                        Err(many_err) => ResponseMessage::error(address, id, many_err),
                    };
                    response.from = address;

                    let this = self.lock().unwrap();
                    many_protocol::encode_cose_sign1_from_response(response, &this.identity)
                        .map_err(|e| e.to_string())
                }
                (None, Some(fb)) => {
                    LowLevelManyRequestHandler::execute(fb.as_ref(), envelope).await
                }
                (None, None) => {
                    let this = self.lock().unwrap();
                    let identity = &this.identity;
                    let address = identity.address();

                    let response =
                        ResponseMessage::error(address, id, ManyError::could_not_route_message());
                    many_protocol::encode_cose_sign1_from_response(response, identity)
                        .map_err(|e| e.to_string())
                }
            },
            Err(response) => {
                let this = self.lock().unwrap();
                many_protocol::encode_cose_sign1_from_response(response, &this.identity)
                    .map_err(|e| e.to_string())
            }
        }
    }
}

#[cfg(test)]
mod tests {
    use semver::{BuildMetadata, Prerelease, Version};
    use std::sync::RwLock;
    use std::time::Duration;

    use super::*;
    use many_identity::{AcceptAllVerifier, Address, AnonymousIdentity};
    use many_identity_dsa::ed25519::generate_random_ed25519_identity;
    use many_modules::base::Status;
    use many_protocol::{
        decode_response_from_cose_sign1_no_resolve, encode_cose_sign1_from_request,
        RequestMessageBuilder,
    };
    use many_types::Timestamp;
    use proptest::prelude::*;

    const ALPHA_NUM_DASH_REGEX: &str = "[a-zA-Z0-9-]";

    prop_compose! {
        fn arb_semver()((major, minor, patch) in (any::<u64>(), any::<u64>(), any::<u64>()), pre in ALPHA_NUM_DASH_REGEX, build in ALPHA_NUM_DASH_REGEX) -> Version {
            Version {
                major,
                minor,
                patch,
                pre: Prerelease::new(&pre).unwrap(),
                build: BuildMetadata::new(&build).unwrap(),
            }
        }
    }

    proptest! {
        #[test]
        fn simple_status(name in "\\PC*", version in arb_semver()) {
            let server_id = generate_random_ed25519_identity();
            let id = generate_random_ed25519_identity();
            let server_address = server_id.address();
            let server_public_key = server_id.public_key();
            let server = ManyServer::simple(&name, server_id, AcceptAllVerifier, Some(version.to_string()));

            // Test status() using a message instead of a direct call
            //
            // This will test other ManyServer methods as well
            let request: RequestMessage = RequestMessageBuilder::default()
                .version(1)
                .from(id.address())
                .to(server_address)
                .method("status".to_string())
                .data("null".as_bytes().to_vec())
                .build()
                .unwrap();

            let envelope = encode_cose_sign1_from_request(request, &id).unwrap();
            let response = smol::block_on(async { server.execute(envelope).await }).unwrap();
            let response_message = decode_response_from_cose_sign1_no_resolve(&response, None, &AcceptAllVerifier).unwrap();

            let status: Status = minicbor::decode(&response_message.data.unwrap()).unwrap();

            assert_eq!(status.version, 1);
            assert_eq!(status.name, name);
            assert_eq!(status.public_key, Some(server_public_key));
            assert_eq!(status.identity, server_address);
            assert!(status.attributes.has_id(0));
            assert_eq!(status.server_version, Some(version.to_string()));
            assert_eq!(status.timeout, Some(MANYSERVER_DEFAULT_TIMEOUT));
            assert_eq!(status.extras, BTreeMap::new());
        }
    }

    #[test]
    fn validate_time() {
        let timestamp = SystemTime::now();
        let request: RequestMessage = RequestMessageBuilder::default()
            .version(1)
            .from(Address::anonymous())
            .to(Address::anonymous())
            .method("status".to_string())
            .data("null".as_bytes().to_vec())
            .timestamp(Timestamp::from_system_time(timestamp).unwrap())
            .build()
            .unwrap();

        // Okay with the same
        assert!(_validate_time(&request, timestamp, 100).is_ok());
        // Okay with the past
        assert!(_validate_time(&request, timestamp - Duration::from_secs(10), 100).is_ok());
        // Okay with the future
        assert!(_validate_time(&request, timestamp + Duration::from_secs(10), 100).is_ok());

        // NOT okay with the past too much
        assert!(_validate_time(&request, timestamp - Duration::from_secs(101), 100).is_err());
        // NOT okay with the future too much
        assert!(_validate_time(&request, timestamp + Duration::from_secs(101), 100).is_err());
    }

    #[test]
    fn server_manages_time() {
        fn create_request(timestamp: SystemTime, nonce: u8) -> CoseSign1 {
            let request: RequestMessage = RequestMessageBuilder::default()
                .method("status".to_string())
                .timestamp(Timestamp::from_system_time(timestamp).unwrap())
                .nonce(nonce.to_le_bytes().to_vec())
                .build()
                .unwrap();
            encode_cose_sign1_from_request(request, &AnonymousIdentity).unwrap()
        }

        let server = ManyServer::test(AnonymousIdentity);
        let timestamp = SystemTime::now();
        let now = Arc::new(RwLock::new(timestamp));
        let get_now = {
            let n = now.clone();
            move || Ok(*n.read().unwrap())
        };

        // timestamp is now, so this should be fairly close to it and should pass.
        let response_e = smol::block_on(server.execute(create_request(timestamp, 0))).unwrap();
        let response =
            decode_response_from_cose_sign1_no_resolve(&response_e, None, &AcceptAllVerifier)
                .unwrap();
        assert!(response.data.is_ok());

        // Set time to present.
        {
            server.lock().unwrap().set_time_fn(get_now);
        }
        let response_e = smol::block_on(server.execute(create_request(timestamp, 1))).unwrap();
        let response =
            decode_response_from_cose_sign1_no_resolve(&response_e, None, &AcceptAllVerifier)
                .unwrap();
        assert!(response.data.is_ok());

        // Set time to 10 minutes past.
        {
            *now.write().unwrap() = timestamp - Duration::from_secs(60 * 60 * 10);
        }
        let response_e = smol::block_on(server.execute(create_request(timestamp, 2))).unwrap();
        let response =
            decode_response_from_cose_sign1_no_resolve(&response_e, None, &AcceptAllVerifier)
                .unwrap();
        assert!(response.data.is_err());
        assert_eq!(
            response.data.unwrap_err().code(),
            ManyError::timestamp_out_of_range().code()
        );

        // Set request timestamp 10 minutes in the past.
        let response_e = smol::block_on(server.execute(create_request(
            timestamp - Duration::from_secs(60 * 60 * 10),
            3,
        )))
        .unwrap();
        let response =
            decode_response_from_cose_sign1_no_resolve(&response_e, None, &AcceptAllVerifier)
                .unwrap();
        assert!(response.data.is_ok());
    }
}<|MERGE_RESOLUTION|>--- conflicted
+++ resolved
@@ -281,11 +281,11 @@
     async fn execute(&self, envelope: CoseSign1) -> Result<CoseSign1, String> {
         let request = {
             let this = self.lock().unwrap();
-            many_protocol::decode_request_from_cose_sign1(
-                envelope.clone(),
-                &this.verifier,
-                this.resolver.as_ref(),
-            )
+            if let Some(resolver) = this.resolver.as_ref() {
+                many_protocol::decode_request_from_cose_sign1(&envelope, &this.verifier, resolver)
+            } else {
+                many_protocol::decode_request_from_cose_sign1_no_resolve(&envelope, &this.verifier)
+            }
         };
         let mut id = None;
 
@@ -293,37 +293,6 @@
             let this = self.lock().unwrap();
             let address = this.identity.address();
 
-<<<<<<< HEAD
-            request
-                .and_then(|message| {
-                    let now = this
-                        .time_fn
-                        .as_ref()
-                        .map_or_else(|| Ok(SystemTime::now()), |f| f())?;
-
-                    id = message.id;
-                    _validate_time(&message, now, this.timeout)?;
-                    Ok(message)
-                })
-                .and_then(|message| {
-                    this.validate_id(&message)?;
-                    Ok(message)
-                })
-                .map(|message| {
-                    let maybe_module = this.find_module(&message);
-                    (message, maybe_module)
-                })
-                .and_then(|(message, maybe_module)| {
-                    if let Some(ref m) = maybe_module {
-                        m.validate(&message, &envelope)?;
-                    }
-                    Ok((message, maybe_module))
-                })
-                .map(|(message, maybe_module)| {
-                    (address, message, maybe_module, this.fallback.clone())
-                })
-                .map_err(|many_err| ResponseMessage::error(address, id, many_err))
-=======
             (|| {
                 let message = request?;
 
@@ -343,15 +312,9 @@
                     m.validate(&message, &envelope)?;
                 };
 
-                Ok((
-                    cose_id.clone(),
-                    message,
-                    maybe_module,
-                    this.fallback.clone(),
-                ))
+                Ok((address, message, maybe_module, this.fallback.clone()))
             })()
-            .map_err(|many_err: ManyError| ResponseMessage::error(&cose_id.identity, id, many_err))
->>>>>>> 1b94521b
+            .map_err(|many_err| ResponseMessage::error(address, id, many_err))
         };
 
         match response {
