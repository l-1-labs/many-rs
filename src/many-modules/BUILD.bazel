--- conflicted
+++ resolved
@@ -2,12 +2,8 @@
 load("@rules_rust//rust:defs.bzl", "rust_library", "rust_test")
 
 package(default_visibility = [
-<<<<<<< HEAD
+    "//src/genesis-from-db:__pkg__",
     "//src/http-proxy:__pkg__",
-=======
-    "//src/genesis-from-db:__pkg__",
-    "//src/http_proxy:__pkg__",
->>>>>>> 4892c5ff
     "//src/kvstore:__pkg__",
     "//src/ledger:__pkg__",
     "//src/ledger-db:__pkg__",
