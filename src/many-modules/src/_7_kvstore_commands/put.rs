--- conflicted
+++ resolved
@@ -8,11 +8,7 @@
 const KVSTORE_KEY_MAX_SIZE: usize = 248; // size is u8 but storage is in "/store/" (7 bytes long);
 const KVSTORE_VALUE_MAX_SIZE: usize = 64000; // 64kB
 
-<<<<<<< HEAD
-#[derive(Clone, Builder, Debug, Encode, Decode, PartialEq)]
-=======
-#[derive(Clone, Debug, Encode, Decode, Eq, PartialEq)]
->>>>>>> 843336d8
+#[derive(Clone, Builder, Debug, Encode, Decode, Eq, PartialEq)]
 #[cbor(map)]
 pub struct PutArgs {
     #[n(0)]
