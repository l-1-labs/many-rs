use many_error::{define_attribute_many_error, ManyError};
use many_protocol::context::Context;
use many_macros::many_module;

#[cfg(test)]
use mockall::{automock, predicate::*};

mod balance;
mod info;

pub use balance::*;
pub use info::*;
use many_identity::Address;

define_attribute_many_error!(
    attribute 2 => {
        1: pub fn unknown_symbol(symbol) => "Symbol not supported by this ledger: {symbol}.",
        2: pub fn unauthorized() => "Unauthorized to do this operation.",
        3: pub fn insufficient_funds() => "Insufficient funds.",
        4: pub fn anonymous_cannot_hold_funds() => "Anonymous is not a valid account identity.",
        5: pub fn invalid_initial_state(expected, actual)
            => "Invalid initial state hash. Expected '{expected}', was '{actual}'.",
    }
);

#[many_module(name = LedgerModule, id = 2, namespace = ledger, many_modules_crate = crate)]
#[cfg_attr(test, automock)]
pub trait LedgerModuleBackend: Send {
    fn info(&self, sender: &Address, args: InfoArgs) -> Result<InfoReturns, ManyError>;
    fn balance(&self, sender: &Address, args: BalanceArgs, context: Context) -> Result<BalanceReturns, ManyError>;
}

#[cfg(test)]
mod tests {
    use super::*;
    use crate::testutils::{call_module, call_module_cbor};
    use many_identity::testing::identity;
    use many_identity::Address;
    use many_types::ledger::TokenAmount;
    use many_types::VecOrSingle;
    use minicbor::bytes::ByteVec;
    use mockall::predicate;
    use once_cell::sync::Lazy;
    use std::{
        collections::BTreeMap,
        str::FromStr,
        sync::{Arc, Mutex},
    };

    static SYMBOL: Lazy<Address> = Lazy::new(|| {
        Address::from_str("mqbfbahksdwaqeenayy2gxke32hgb7aq4ao4wt745lsfs6wiaaaaqnz").unwrap()
    });
    const SYMBOL_NAME: &str = "FOOBAR";

    #[test]
    fn info() {
        let mut mock = MockLedgerModuleBackend::new();
        mock.expect_info()
            .with(predicate::eq(identity(1)), predicate::eq(InfoArgs {}))
            .times(1)
            .return_const(Ok(InfoReturns {
                symbols: vec![*SYMBOL],
                hash: ByteVec::from(vec![10u8; 8]),
                local_names: BTreeMap::from([(*SYMBOL, SYMBOL_NAME.to_string())]),
                tokens: Default::default(),
            }));
        let module = super::LedgerModule::new(Arc::new(Mutex::new(mock)));

        let info_returns: InfoReturns =
            minicbor::decode(&call_module(1, &module, "ledger.info", "null").unwrap()).unwrap();

        assert_eq!(info_returns.symbols[0], *SYMBOL);
        assert_eq!(info_returns.hash, ByteVec::from(vec![10u8; 8]));
        assert_eq!(
            info_returns.local_names.get(&*SYMBOL).unwrap(),
            &SYMBOL_NAME.to_string()
        );
    }

    #[test]
    fn balance() {
        let data = BalanceArgs {
            account: None,
            symbols: Some(VecOrSingle::from(vec![*SYMBOL])),
        };
        let mut mock = MockLedgerModuleBackend::new();
        mock.expect_balance()
<<<<<<< HEAD
            .with(predicate::eq(identity(1)), predicate::eq(data.clone()), predicate::always())
=======
            .with(eq(identity(1)), predicate::eq(data.clone()))
>>>>>>> ce03b88d
            .times(1)
            .returning(|_, args, _| {
                Ok(BalanceReturns {
                    balances: BTreeMap::from([(
                        args.symbols.unwrap().0[0],
                        TokenAmount::from(123u16),
                    )]),
                })
            });
        let module = super::LedgerModule::new(Arc::new(Mutex::new(mock)));

        let balance_returns: BalanceReturns = minicbor::decode(
            &call_module_cbor(
                1,
                &module,
                "ledger.balance",
                minicbor::to_vec(data).unwrap(),
            )
            .unwrap(),
        )
        .unwrap();
        assert_eq!(
            balance_returns.balances,
            BTreeMap::from([(*SYMBOL, TokenAmount::from(123u16))])
        );
    }
}<|MERGE_RESOLUTION|>--- conflicted
+++ resolved
@@ -85,11 +85,7 @@
         };
         let mut mock = MockLedgerModuleBackend::new();
         mock.expect_balance()
-<<<<<<< HEAD
             .with(predicate::eq(identity(1)), predicate::eq(data.clone()), predicate::always())
-=======
-            .with(eq(identity(1)), predicate::eq(data.clone()))
->>>>>>> ce03b88d
             .times(1)
             .returning(|_, args, _| {
                 Ok(BalanceReturns {
