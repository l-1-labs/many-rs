use crate as module;
use crate::account::features::multisig::MultisigTransactionState;
use many_error::{ManyError, Reason};
use many_identity::Address;
use many_macros::many_module;
use many_protocol::ResponseMessage;
use many_types::ledger;
use many_types::ledger::{Symbol, TokenAmount};
use many_types::legacy::{DataLegacy, MemoLegacy};
use many_types::{AttributeRelatedIndex, CborRange, Either, Memo, Timestamp, VecOrSingle};
use minicbor::bytes::ByteVec;
use minicbor::{encode, Decode, Decoder, Encode, Encoder};
use num_bigint::BigUint;
use std::collections::{BTreeMap, BTreeSet};

#[cfg(test)]
use mockall::{automock, predicate::*};

mod info;
mod list;

pub use info::*;
pub use list::*;

#[many_module(name = EventsModule, id = 4, namespace = events, many_modules_crate = crate)]
#[cfg_attr(test, automock)]
pub trait EventsModuleBackend: Send {
    fn info(&self, args: InfoArgs) -> Result<InfoReturn, ManyError>;
    fn list(&self, args: ListArgs) -> Result<ListReturns, ManyError>;
}

#[derive(Clone, Debug, Ord, PartialOrd, Eq, PartialEq)]
#[repr(transparent)]
pub struct EventId(ByteVec);

impl From<ByteVec> for EventId {
    fn from(t: ByteVec) -> EventId {
        EventId(t)
    }
}

impl From<EventId> for ByteVec {
    fn from(id: EventId) -> Self {
        id.0
    }
}

impl AsRef<[u8]> for EventId {
    fn as_ref(&self) -> &[u8] {
        self.0.as_ref()
    }
}

impl From<Vec<u8>> for EventId {
    fn from(t: Vec<u8>) -> EventId {
        EventId(ByteVec::from(t))
    }
}

impl From<u64> for EventId {
    fn from(v: u64) -> EventId {
        EventId(ByteVec::from(v.to_be_bytes().to_vec()))
    }
}

impl From<BigUint> for EventId {
    fn from(b: BigUint) -> EventId {
        EventId(ByteVec::from(b.to_bytes_be()))
    }
}

impl std::ops::Add<ByteVec> for EventId {
    type Output = EventId;

    fn add(self, rhs: ByteVec) -> Self::Output {
        (BigUint::from_bytes_be(&self.0) + BigUint::from_bytes_be(&rhs)).into()
    }
}

impl std::ops::Add<u32> for EventId {
    type Output = EventId;

    fn add(self, rhs: u32) -> Self::Output {
        (BigUint::from_bytes_be(&self.0) + rhs).into()
    }
}

impl std::ops::AddAssign<u32> for EventId {
    fn add_assign(&mut self, other: u32) {
        *self = self.clone() + other;
    }
}

impl std::ops::Sub<ByteVec> for EventId {
    type Output = EventId;

    fn sub(self, rhs: ByteVec) -> Self::Output {
        (BigUint::from_bytes_be(&self.0) - BigUint::from_bytes_be(&rhs)).into()
    }
}

impl std::ops::Sub<u32> for EventId {
    type Output = EventId;

    fn sub(self, rhs: u32) -> Self::Output {
        (BigUint::from_bytes_be(&self.0) - rhs).into()
    }
}

impl<C> Encode<C> for EventId {
    fn encode<W: encode::Write>(
        &self,
        e: &mut Encoder<W>,
        _: &mut C,
    ) -> Result<(), encode::Error<W::Error>> {
        e.bytes(&self.0)?;
        Ok(())
    }
}

impl<'b, C> Decode<'b, C> for EventId {
    fn decode(d: &mut Decoder<'b>, _: &mut C) -> Result<Self, minicbor::decode::Error> {
        Ok(EventId(ByteVec::from(d.bytes()?.to_vec())))
    }
}

impl From<EventId> for Vec<u8> {
    fn from(t: EventId) -> Vec<u8> {
        t.0.to_vec()
    }
}

#[derive(Clone, Debug, Default, Eq, PartialEq)]
pub struct EventFilter {
    pub account: Option<VecOrSingle<Address>>,

    pub kind: Option<VecOrSingle<EventKind>>,

    // TODO: remove this. Kept for backward compatibility.
    pub symbol: Option<VecOrSingle<Address>>,

    pub id_range: Option<CborRange<EventId>>,

    pub date_range: Option<CborRange<Timestamp>>,

    pub events_filter_attribute_specific:
        BTreeMap<EventFilterAttributeSpecificIndex, EventFilterAttributeSpecific>,
}

impl<C> Encode<C> for EventFilter {
    fn encode<W: encode::Write>(
        &self,
        e: &mut Encoder<W>,
        _: &mut C,
    ) -> Result<(), encode::Error<W::Error>> {
        e.map(5 + self.events_filter_attribute_specific.len() as u64)?
            .u8(0)?
            .encode(&self.account)?
            .u8(1)?
            .encode(&self.kind)?
            .u8(2)?
            .encode(&self.symbol)?
            .u8(3)?
            .encode(&self.id_range)?
            .u8(4)?
            .encode(self.date_range)?;
        for (key, value) in self.events_filter_attribute_specific.iter() {
            e.encode(key)?.encode(value)?;
        }
        Ok(())
    }
}

impl<'b, C> Decode<'b, C> for EventFilter {
    fn decode(d: &mut Decoder<'b>, _: &mut C) -> Result<Self, minicbor::decode::Error> {
        use minicbor::decode::Error;

        let len = d.map()?;
        let mut account = None;
        let mut kind = None;
        let mut symbol = None;
        let mut id_range = None;
        let mut date_range = None;
        let mut events_filter_attribute_specific = BTreeMap::new();
        for _ in 0..len.unwrap_or_default() {
            use minicbor::data::Type;
            match d.datatype()? {
                Type::U8 | Type::U16 | Type::U32 | Type::U64 => {
                    let index = d.u16()?;
                    match index {
                        0 => account = d.decode()?,
                        1 => kind = d.decode()?,
                        2 => symbol = d.decode()?,
                        3 => id_range = d.decode()?,
                        4 => date_range = d.decode()?,
                        i => return Err(Error::message(format!("Unknown key {i}"))),
                    }
                }
                Type::Array => {
                    let mut key: EventFilterAttributeSpecificIndex = d.decode()?;
                    events_filter_attribute_specific.insert(key, d.decode_with(&mut key)?);
                }
                t => return Err(Error::type_mismatch(t)),
            }
        }
        Ok(EventFilter {
            account,
            kind,
            symbol,
            id_range,
            date_range,
            events_filter_attribute_specific,
        })
    }
}

// TODO refactor to a trait object
#[derive(Clone, Copy, Eq, PartialEq, Debug, Ord, PartialOrd)]
pub enum EventFilterAttributeSpecificIndex {
    MultisigTransactionState,
}

impl From<EventFilterAttributeSpecificIndex> for AttributeRelatedIndex {
    fn from(idx: EventFilterAttributeSpecificIndex) -> Self {
        match idx {
            EventFilterAttributeSpecificIndex::MultisigTransactionState => {
                Self::new(9).with_index(1).with_index(0)
            }
        }
    }
}

impl TryFrom<AttributeRelatedIndex> for EventFilterAttributeSpecificIndex {
    type Error = minicbor::decode::Error;
    fn try_from(idx: AttributeRelatedIndex) -> Result<Self, Self::Error> {
        if idx == AttributeRelatedIndex::new(9).with_index(1).with_index(0) {
            return Ok(EventFilterAttributeSpecificIndex::MultisigTransactionState);
        }
        Err(Self::Error::message(format!("Unknown variant {idx:?}")))
    }
}

impl<C> Encode<C> for EventFilterAttributeSpecificIndex {
    fn encode<W: encode::Write>(
        &self,
        e: &mut Encoder<W>,
        _: &mut C,
    ) -> Result<(), encode::Error<W::Error>> {
        let a: AttributeRelatedIndex = (*self).into();
        e.encode(a)?;
        Ok(())
    }
}

impl<'b, C> Decode<'b, C> for EventFilterAttributeSpecificIndex {
    fn decode(d: &mut Decoder<'b>, _: &mut C) -> Result<Self, minicbor::decode::Error> {
        let a: AttributeRelatedIndex = d.decode()?;
        a.try_into()
    }
}

// TODO refactor to a trait object
#[derive(Clone, Eq, PartialEq, Debug)]
pub enum EventFilterAttributeSpecific {
    MultisigTransactionState(VecOrSingle<MultisigTransactionState>),
}

impl<C> Encode<C> for EventFilterAttributeSpecific {
    fn encode<W: encode::Write>(
        &self,
        e: &mut Encoder<W>,
        _: &mut C,
    ) -> Result<(), encode::Error<W::Error>> {
        match self {
            EventFilterAttributeSpecific::MultisigTransactionState(state) => e.encode(state),
        }
        .map(|_| ())
    }
}

impl<'b> Decode<'b, EventFilterAttributeSpecificIndex> for EventFilterAttributeSpecific {
    fn decode(
        d: &mut Decoder<'b>,
        ctx: &mut EventFilterAttributeSpecificIndex,
    ) -> Result<Self, minicbor::decode::Error> {
        match ctx {
            EventFilterAttributeSpecificIndex::MultisigTransactionState => {
                Ok(Self::MultisigTransactionState(d.decode()?))
            }
        }
    }
}

macro_rules! define_event_kind {
    ( $( [ $index: literal $(, $sub: literal )* ] $name: ident { $( $idx: literal | $fname: ident : $type: ty, )* }, )* ) => {
        #[derive(
            Copy,
            Clone,
            Debug,
            Ord,
            PartialOrd,
            Eq,
            PartialEq,
            strum_macros::Display,
            strum_macros::EnumIter,
            strum_macros::EnumString,
        )]
        #[repr(u8)]
        #[strum(serialize_all = "kebab-case")]
        #[non_exhaustive]
        pub enum EventKind {
            $( $name ),*
        }

        impl From<EventKind> for AttributeRelatedIndex {
            fn from(other: EventKind) -> Self {
                match other {
                    $( EventKind :: $name => AttributeRelatedIndex::new($index) $(.with_index($sub))* ),*
                }
            }
        }

        impl From<&EventInfo> for EventKind {
            fn from(other: &EventInfo) -> Self {
                match other {
                    $( EventInfo :: $name { .. } => EventKind :: $name ),*
                }
            }
        }

        impl TryFrom<AttributeRelatedIndex> for EventKind {
            type Error = Vec<u32>;

            fn try_from(other: AttributeRelatedIndex) -> Result<Self, Vec<u32>> {
                match &other.flattened()[..] {
                    $( [ $index $(, $sub)* ] => Ok( EventKind :: $name ), )*
                    x => Err(x.to_vec()),
                }
            }
        }

        impl<C> Encode<C> for EventKind {
            fn encode<W: encode::Write>(&self, e: &mut Encoder<W>, ctx: &mut C) -> Result<(), encode::Error<W::Error>> {
                Into::<AttributeRelatedIndex>::into(*self).encode(e, ctx)
            }
        }

        impl<'b, C> Decode<'b, C> for EventKind {
            fn decode(d: &mut Decoder<'b>, _: &mut C) -> Result<Self, minicbor::decode::Error> {
                TryFrom::try_from(d.decode::<AttributeRelatedIndex>()?)
                    .map_err(|_| minicbor::decode::Error::message("Invalid attribute index"))
            }
        }
    }
}

macro_rules! define_event_info_symbol {
    (@pick_symbol) => {};
    (@pick_symbol $name: ident symbol $(,)? $( $name_: ident $( $tag_: ident )*, )* ) => {
        return Some(& $name)
    };
    (@pick_symbol $name_: ident $( $tag_: ident )*, $( $name: ident $( $tag: ident )*, )* ) => {
        define_event_info_symbol!(@pick_symbol $( $name $( $tag )*, )* )
    };

    (@inner) => {};
    (@inner $name: ident inner $(,)? $( $name_: ident $( $tag_: ident )*, )* ) => {
        if let Some(s) = $name .symbol() {
            return Some(s);
        }
    };
    (@inner $name_: ident $( $tag_: ident )*, $( $name: ident $( $tag: ident )*, )* ) => {
        define_event_info_symbol!(@inner $( $name $( $tag )*, )* )
    };

    ( $( $name: ident { $( $fname: ident $( $tag: ident )* , )* } )* ) => {
        pub fn symbol(&self) -> Option<&Symbol> {
            match self {
                $( EventInfo :: $name {
                    $( $fname, )*
                } => {
                    // Remove warnings.
                    $( let _ = $fname; )*
                    define_event_info_symbol!(@pick_symbol $( $fname $( $tag )*, )* );

                    // If we're here, we need to go deeper. Check if there's an inner.
                    define_event_info_symbol!(@inner $( $fname $( $tag )*, )*);
                } )*
            }

            None
        }
    };
}

macro_rules! define_event_info_memo {
    (@pick_memo) => {};
    (@pick_memo $name: ident memo $(,)? $( $name_: ident $( $tag_: ident )*, )* ) => {
        return $name .as_ref()
    };
    (@pick_memo $name_: ident $( $tag_: ident )*, $( $name: ident $( $tag: ident )*, )* ) => {
        define_event_info_memo!(@pick_memo $( $name $( $tag )*, )* )
    };

    ( $( $name: ident { $( $fname: ident $( $tag: ident )* , )* } )* ) => {
        #[inline]
        pub fn memo(&self) -> Option<&Memo> {
            match self {
                $( EventInfo :: $name {
                    $( $fname, )*
                } => {
                    // Remove warnings.
                    $( let _ = $fname; )*
                    define_event_info_memo!(@pick_memo $( $fname $( $tag )*, )* );
                } )*
            }

            None
        }
    };
}

macro_rules! define_event_info_addresses {
    (@field $set: ident) => {};
    (@field $set: ident $name: ident id $(,)? $( $name_: ident $( $tag_: ident )*, )* ) => {
        $set.insert(&$name);
        define_event_info_addresses!(@field $set $( $name_ $( $tag_ )*, )* );
    };
    (@field $set: ident $name: ident id_non_null $(,)? $( $name_: ident $( $tag_: ident )*, )* ) => {
        if let Some(n) = $name.as_ref() {
            $set.insert(n);
        }
        define_event_info_addresses!(@field $set $( $name_ $( $tag_ )*, )* );
    };
    (@field $set: ident $name: ident maybe_owner $(,)? $( $name_: ident $( $tag_: ident )*, )* ) => {
        if let Some(n) = $name.as_ref() {
            match n {
                Either::Left(addr) => { $set.insert(addr); },
                Either::Right(_) => {}
            }
        }
        define_event_info_addresses!(@field $set $( $name_ $( $tag_ )*, )* );
    };
    (@field $set: ident $name_: ident $( $tag_: ident )*, $( $name: ident $( $tag: ident )*, )* ) => {
        define_event_info_addresses!(@field $set $( $name $( $tag )*, )* );
    };

    (@inner $set: ident) => {};
    (@inner $set: ident $name: ident inner $(,)? $( $name_: ident $( $tag_: ident )*, )* ) => {
        $set.append( &mut $name.addresses() );
        define_event_info_addresses!(@inner $set $( $name_ $( $tag_ )*, )* );
    };
    (@inner $set: ident $name_: ident $( $tag_: ident )*, $( $name: ident $( $tag: ident )*, )* ) => {
        define_event_info_addresses!(@inner $set $( $name $( $tag )*, )* );
    };

    ( $( $name: ident { $( $fname: ident $( $tag: ident )* , )* } )* ) => {
        pub fn addresses(&self) -> BTreeSet<&Address> {
            match self {
                $( EventInfo :: $name {
                    $( $fname, )*
                } => {
                    // Remove warnings.
                    $( let _ = $fname; )*

                    // Allow unused mut as there might not be fields to set here.
                    #[allow(unused_mut)]
                    let mut set = BTreeSet::<&Address>::new();

                    define_event_info_addresses!(@field set $( $fname $( $tag )*, )* );

                    // Inner fields might match the address.
                    define_event_info_addresses!(@inner set $( $fname $( $tag )*, )* );

                    return set;
                } )*
            }
        }
    };
}

macro_rules! define_event_info {
    ( $( $name: ident { $( $idx: literal | $fname: ident : $type: ty $([ $( $tag: ident )* ])?, )* }, )* ) => {
        #[derive(Clone, Debug)]
        #[non_exhaustive]
        pub enum EventInfo {
            $( $name {
                $( $fname: $type ),*
            } ),*
        }

        impl EventInfo {
            define_event_info_symbol!( $( $name { $( $fname $( $( $tag )* )?, )* } )* );
            define_event_info_memo!( $( $name { $( $fname $( $( $tag )* )?, )* } )* );
            define_event_info_addresses!( $( $name { $( $fname $( $( $tag )* )?, )* } )* );

            fn is_about(&self, id: &Address) -> bool {
                self.addresses().contains(id)
            }
        }

        encode_event_info!( $( $name { $( $idx => $fname : $type, )* }, )* );
    };
}

// This is necessary because variables must be used in repeating patterns.
macro_rules! replace_expr {
    ($_t:tt $sub:expr) => {
        $sub
    };
}

macro_rules! encode_event_info {
    ( $( $sname: ident { $( $idx: literal => $name: ident : $type: ty, )* }, )* ) => {
        impl<C> Encode<C> for EventInfo {
            fn encode<W: encode::Write>(
                &self,
                e: &mut Encoder<W>,
                _: &mut C,
            ) -> Result<(), encode::Error<W::Error>> {
                match self {
                    $(  EventInfo :: $sname { $( $name, )* } => {
                            e.map( 1u64 $(+ replace_expr!($idx 1u64))* )?
                                .u8(0)?.encode(EventKind :: $sname)?
                                $( .u8($idx)?.encode($name)? )*
                            ;
                            Ok(())
                        }, )*
                }
            }
        }

        impl<'b, C> Decode<'b, C> for EventInfo {
            fn decode(d: &mut Decoder<'b>, _: &mut C) -> Result<Self, minicbor::decode::Error> {
                let mut len = d.map()?.ok_or(minicbor::decode::Error::message(
                    "Invalid event type.",
                ))?;

                if d.u8()? != 0 {
                    return Err(minicbor::decode::Error::message(
                        "EventKind should be the first item.",
                    ));
                }
                #[allow(unreachable_patterns)]
                match d.decode::<EventKind>()? {
                    $(  EventKind :: $sname => {
                        $( let mut $name : Option< $type > = None; )*
                        // len also includes the index 0 which is treated outside this macro.
                        while len > 1 {
                            match d.u32()? {
                                $( $idx => $name = Some(d.decode()?), )*

                                x => return Err(minicbor::decode::Error::unknown_variant(x)),
                            }
                            len -= 1;
                        }

                        $( let $name: $type = $name.ok_or(minicbor::decode::Error::missing_value($idx))?; )*

                        Ok(EventInfo :: $sname {
                            $( $name, )*
                        })
                    }, )*
                    _ => Err(minicbor::decode::Error::message("Unsupported event kind"))
                }
            }
        }
    }
}

macro_rules! define_multisig_event {
    ( $( $name: ident $(: $arg: ty )?, )* ) => {
        #[derive(Clone, Debug, Eq, PartialEq)]
        #[non_exhaustive]
        pub enum AccountMultisigTransaction {
            $( $( $name($arg), )? )*
        }

        impl AccountMultisigTransaction {
            pub fn symbol(&self) -> Option<&Address> {
                // TODO: implement this for recursively checking if inner infos
                // has a symbol defined.
                None
            }

            pub fn addresses(&self) -> BTreeSet<&Address> {
                BTreeSet::new()
            }

            pub fn is_about(&self, _id: &Address) -> bool {
                false
            }
        }

        impl<C> Encode<C> for AccountMultisigTransaction {
            fn encode<W: encode::Write>(
                &self,
                e: &mut Encoder<W>,
                _: &mut C,
            ) -> Result<(), encode::Error<W::Error>> {
                match self {
                    $(
                    $( AccountMultisigTransaction :: $name(arg) => {
                        let _: $arg;  // We do this to remove a macro error for not using $arg.
                        e.map(2)?
                         .u8(0)?.encode(EventKind:: $name)?
                         .u8(1)?.encode(arg)?;
                    }, )?
                    )*
                }
                Ok(())
            }
        }

        impl<'b, C> Decode<'b, C> for AccountMultisigTransaction {
            fn decode(d: &mut Decoder<'b>, _: &mut C) -> Result<Self, minicbor::decode::Error> {
                let len = d.map()?.ok_or(minicbor::decode::Error::message(
                    "Invalid event type.",
                ))?;

                if len != 2 {
                    return Err(minicbor::decode::Error::message("Transactions must have 2 values"));
                }
                if d.u8()? != 0 {
                    return Err(minicbor::decode::Error::message(
                        "EventKind should be the first item.",
                    ));
                }
                #[allow(unreachable_patterns)]
                match d.decode::<EventKind>()? {
                    $(
                    $(  EventKind :: $name => {
                        let _: $arg;  // We do this to remove a macro error for not using $arg.
                        if d.u8()? != 1 {
                            Err(minicbor::decode::Error::message("Invalid field index"))
                        } else {
                            Ok(Self :: $name(d.decode()?))
                        }
                    }, )?
                    )*
                    _ => return Err(minicbor::decode::Error::message("Unsupported transaction kind"))
                }
            }
        }
    }
}

macro_rules! define_event {
    ( $( [ $index: literal $(, $sub: literal )* ] $name: ident $(($method_arg: ty))? { $( $idx: literal | $fname: ident : $type: ty $([ $($tag: ident)* ])?, )* }, )* ) => {
        define_event_kind!( $( [ $index $(, $sub )* ] $name { $( $idx | $fname : $type, )* }, )* );
        define_event_info!( $( $name { $( $idx | $fname : $type $([ $( $tag )* ])?, )* }, )* );

        define_multisig_event!( $( $name $(: $method_arg)?, )*);
    }
}

// We flatten the attribute related index here, but it is unflattened when serializing.
define_event! {
    [6, 0]      Send (module::ledger::SendArgs) {
        1     | from:                   Address                                [ id ],
        2     | to:                     Address                                [ id ],
        3     | symbol:                 Symbol                                 [ symbol ],
        4     | amount:                 TokenAmount,
        5     | memo:                   Option<Memo>,
    },
    [7, 0]      KvStorePut (module::kvstore::PutArgs) {
        1     | key:                    ByteVec,
        2     | value:                  ByteVec,
        3     | owner:                  Address                                [ id ],
    },
    [7, 1]      KvStoreDisable (module::kvstore::DisableArgs) {
        1     | key:                    ByteVec,
        2     | reason:                 Option<Reason<u64>> ,
    },
    [9, 0]      AccountCreate (module::account::CreateArgs) {
        1     | account:                Address                                [ id ],
        2     | description:            Option<String>,
        3     | roles:                  BTreeMap<Address, BTreeSet<module::account::Role>>,
        4     | features:               module::account::features::FeatureSet,
    },
    [9, 1]      AccountSetDescription (module::account::SetDescriptionArgs) {
        1     | account:                Address                                [ id ],
        2     | description:            String,
    },
    [9, 2]      AccountAddRoles (module::account::AddRolesArgs) {
        1     | account:                Address                                [ id ],
        2     | roles:                  BTreeMap<Address, BTreeSet<module::account::Role>>,
    },
    [9, 3]      AccountRemoveRoles (module::account::RemoveRolesArgs) {
        1     | account:                Address                                [ id ],
        2     | roles:                  BTreeMap<Address, BTreeSet<module::account::Role>>,
    },
    [9, 4]      AccountDisable (module::account::DisableArgs) {
        1     | account:                Address                                [ id ],
    },
    [9, 5]      AccountAddFeatures (module::account::AddFeaturesArgs) {
        1     | account:                Address                                [ id ],
        2     | roles:                  BTreeMap<Address, BTreeSet<module::account::Role>>,
        3     | features:               module::account::features::FeatureSet,
    },
    [9, 1, 0]   AccountMultisigSubmit (module::account::features::multisig::SubmitTransactionArgs) {
        1     | submitter:              Address                                [ id ],
        2     | account:                Address                                [ id ],
        3     | memo_:                  Option<MemoLegacy<String>>,
        4     | transaction:            Box<AccountMultisigTransaction>        [ inner ],
        5     | token:                  Option<ByteVec>,
        6     | threshold:              u64,
        7     | timeout:                Timestamp,
        8     | execute_automatically:  bool,
        9     | data_:                  Option<DataLegacy>,
        10    | memo:                   Option<Memo>                           [ memo ],
    },
    [9, 1, 1]   AccountMultisigApprove (module::account::features::multisig::ApproveArgs) {
        1     | account:                Address                                [ id ],
        2     | token:                  ByteVec,
        3     | approver:               Address                                [ id ],
    },
    [9, 1, 2]   AccountMultisigRevoke (module::account::features::multisig::RevokeArgs) {
        1     | account:                Address                                [ id ],
        2     | token:                  ByteVec,
        3     | revoker:                Address                                [ id ],
    },
    [9, 1, 3]   AccountMultisigExecute (module::account::features::multisig::ExecuteArgs) {
        1     | account:                Address                                [ id ],
        2     | token:                  ByteVec,
        3     | executer:               Option<Address>                        [ id_non_null ],
        4     | response:               ResponseMessage,
    },
    [9, 1, 4]   AccountMultisigWithdraw (module::account::features::multisig::WithdrawArgs) {
        1     | account:                Address                                [ id ],
        2     | token:                  ByteVec,
        3     | withdrawer:             Address                                [ id ],
    },
    [9, 1, 5]   AccountMultisigSetDefaults (module::account::features::multisig::SetDefaultsArgs) {
        1     | submitter:              Address                                [ id ],
        2     | account:                Address                                [ id ],
        3     | threshold:              Option<u64>,
        4     | timeout_in_secs:        Option<u64>,
        5     | execute_automatically:  Option<bool>,
    },
    [9, 1, 6]   AccountMultisigExpired {
        1     | account:                Address                                [ id ],
        2     | token:                  ByteVec,
        3     | time:                   Timestamp,
    },
<<<<<<< HEAD
    [11, 0]     TokenCreate (module::ledger::TokenCreateArgs) {
        1     | summary:                ledger::TokenInfoSummary,
        2     | symbol:                 Address                                [ id ],
        3     | owner:                  Option<ledger::TokenMaybeOwner>        [ maybe_owner ],
        4     | initial_distribution:   Option<ledger::LedgerTokensAddressMap>,
        5     | maximum_supply:         Option<ledger::TokenAmount>,
        6     | extended_info:          Option<module::ledger::extended_info::TokenExtendedInfo>,
    },
    [11, 1]     TokenUpdate (module::ledger::TokenUpdateArgs) {
        1     | symbol:                 Address                                [ id ],
        2     | name:                   Option<String>,
        3     | ticker:                 Option<String>,
        4     | decimals:               Option<u64>,
        5     | owner:                  Option<ledger::TokenMaybeOwner>        [ maybe_owner ],
        6     | memo:                   Option<Memo>                           [ memo ],
    },
    [11, 2]     TokenAddExtendedInfo (module::ledger::TokenAddExtendedInfoArgs) {
        1     | symbol:                 Address                                [ id ],
        2     | extended_info:          Vec<AttributeRelatedIndex>,
    },
    [11, 3]     TokenRemoveExtendedInfo (module::ledger::TokenRemoveExtendedInfoArgs) {
        1     | symbol:                 Address                                [ id ],
        2     | extended_info:          Vec<AttributeRelatedIndex>,
    },
    [12, 0]     TokenMint (module::ledger::TokenMintArgs) {
        1     | symbol:                 Address                                [ id ],
        2     | distribution:           ledger::LedgerTokensAddressMap,
        3     | memo:                   Option<Memo>                           [ memo ],
    },
    [12, 1]     TokenBurn (module::ledger::TokenBurnArgs) {
        1     | symbol:                 Address                                [ id ],
        2     | distribution:           ledger::LedgerTokensAddressMap,
        3     | memo:                   Option<Memo>                           [ memo ],
=======
    [13, 0]     KvStoreTransfer (module::kvstore::TransferArgs) {
        1     | key:                    ByteVec,
        2     | owner:                  Address                                [ id ],
        3     | new_owner:              Address                                [ id ],
>>>>>>> 591e5b40
    },
}

/// An Event that happened on the server and that is part of the log.
#[derive(Debug, Encode, Decode)]
#[cbor(map)]
pub struct EventLog {
    #[n(0)]
    pub id: EventId,

    #[n(1)]
    pub time: Timestamp,

    #[n(2)]
    pub content: EventInfo,
}

impl EventLog {
    pub fn kind(&self) -> EventKind {
        EventKind::from(&self.content)
    }

    pub fn symbol(&self) -> Option<&Address> {
        self.content.symbol()
    }

    pub fn is_about(&self, id: &Address) -> bool {
        self.content.is_about(id)
    }
}

#[cfg(test)]
mod test {
    use super::*;
    use many_identity::testing::identity;

    #[test]
    fn eventid_from_bytevec() {
        let b = ByteVec::from(vec![1, 2, 3, 4, 5]);
        let t = EventId::from(b.clone());

        assert_eq!(b.as_slice(), Into::<Vec<u8>>::into(t));
    }

    #[test]
    fn eventid_from_biguint() {
        let v = u64::MAX;
        let t = EventId::from(BigUint::from(v));

        assert_eq!(v.to_be_bytes(), Into::<Vec<u8>>::into(t).as_slice());
    }

    #[test]
    fn eventid_from_u64() {
        let v = u64::MAX;
        let t = EventId::from(v);

        assert_eq!(v.to_be_bytes(), Into::<Vec<u8>>::into(t).as_slice());
    }

    #[test]
    fn eventid_add() {
        let v = u64::MAX;
        let mut t = EventId::from(v) + 1;

        assert_eq!(
            Into::<Vec<u8>>::into(t.clone()),
            (BigUint::from(u64::MAX) + 1u32).to_bytes_be()
        );
        t += 1;
        assert_eq!(
            Into::<Vec<u8>>::into(t),
            (BigUint::from(u64::MAX) + 2u32).to_bytes_be()
        );

        let b = ByteVec::from(v.to_be_bytes().to_vec());
        let t2 = EventId::from(v) + b;

        assert_eq!(
            Into::<Vec<u8>>::into(t2),
            (BigUint::from(v) * 2u64).to_bytes_be()
        );
    }

    #[test]
    fn eventid_sub() {
        let v = u64::MAX;
        let t = EventId::from(v) - 1;

        assert_eq!(Into::<Vec<u8>>::into(t), (v - 1).to_be_bytes());

        let b = ByteVec::from(1u64.to_be_bytes().to_vec());
        let t2 = EventId::from(v) - b;

        assert_eq!(Into::<Vec<u8>>::into(t2), (v - 1).to_be_bytes());
    }

    #[test]
    fn event_info_addresses() {
        let i0 = identity(0);
        let i01 = i0.with_subresource_id(1).unwrap();

        let s0 = EventInfo::Send {
            from: i0,
            to: i01,
            symbol: Default::default(),
            amount: Default::default(),
            memo: None,
        };
        assert_eq!(s0.addresses(), BTreeSet::from_iter(&[i0, i01]));
    }

    #[test]
    fn event_info_addresses_inner() {
        // TODO: reenable this when inner for multisig transactions work.
        // let i0 = identity(0);
        // let i1 = identity(1);
        // let i01 = i0.with_subresource_id(1).unwrap();
        // let i11 = i1.with_subresource_id(1).unwrap();
        //
        // let s0 = EventInfo::AccountMultisigSubmit {
        //     submitter: i0,
        //     account: i1,
        //     memo: None,
        //     transaction: Box::new(AccountMultisigTransaction::Send(SendArgs {
        //         from: Some(i01),
        //         to: i11,
        //         amount: Default::default(),
        //         symbol: Default::default(),
        //     })),
        //     token: None,
        //     threshold: 0,
        //     timeout: Timestamp::now(),
        //     execute_automatically: false,
        //     data: None,
        // };
        // assert_eq!(s0.addresses(), BTreeSet::from_iter(&[i0, i01, i1, i11]));
    }

    #[test]
    fn event_info_is_about() {
        let i0 = identity(0);
        let i1 = identity(1);
        let i01 = i0.with_subresource_id(1).unwrap();
        let i11 = i1.with_subresource_id(1).unwrap();

        let s0 = EventInfo::Send {
            from: i0,
            to: i01,
            symbol: Default::default(),
            amount: Default::default(),
            memo: None,
        };
        assert!(s0.is_about(&i0));
        assert!(s0.is_about(&i01));
        assert!(!s0.is_about(&i1));
        assert!(!s0.is_about(&i11));
    }

    #[test]
    fn event_info_is_about_null() {
        let i0 = identity(0);
        let i01 = i0.with_subresource_id(1).unwrap();
        let token = Vec::new().into();

        let s0 = EventInfo::AccountMultisigExecute {
            account: i01,
            token,
            executer: None,
            response: Default::default(),
        };
        assert!(s0.is_about(&i01));
        assert!(!s0.is_about(&Address::anonymous()));
    }

    #[test]
    fn event_info_symbol() {
        let i0 = identity(0);
        let i1 = identity(1);
        let i01 = i0.with_subresource_id(1).unwrap();

        let event = EventInfo::Send {
            from: i0,
            to: i01,
            symbol: i1,
            amount: Default::default(),
            memo: None,
        };
        assert_eq!(event.symbol(), Some(&i1));

        let event = EventInfo::AccountDisable { account: i0 };
        assert_eq!(event.symbol(), None);
    }

    mod event_info {
        use super::super::*;
        use many_identity::testing::identity;
        use many_types::Memo;
        use proptest::prelude::*;
        use proptest::string::string_regex;

        fn _create_event_info(memo: Memo, transaction: AccountMultisigTransaction) -> EventInfo {
            EventInfo::AccountMultisigSubmit {
                submitter: identity(0),
                account: identity(1),
                memo: Some(memo),
                transaction: Box::new(transaction),
                token: None,
                threshold: 1,
                timeout: Timestamp::now(),
                execute_automatically: false,
                memo_: None,
                data_: None,
            }
        }

        fn _assert_serde(info: EventInfo) {
            let bytes = minicbor::to_vec(info.clone()).expect("Could not serialize");
            let decoded: EventInfo = minicbor::decode(&bytes).expect("Could not decode");

            assert_eq!(format!("{decoded:?}"), format!("{info:?}"));
        }

        proptest! {
            // These tests can run for a long time, so limit the number of tests ran to limit the
            // time to run these tests.
            #![proptest_config(ProptestConfig::with_cases(50))]

            #[test]
            fn huge_memo(memo in string_regex("[A-Za-z0-9\\., ]{4001,5000}").unwrap()) {
                let memo: Option<Memo> = memo.try_into().ok();
                assert!(memo.is_none());
            }

            #[test]
            fn submit_send(memo in string_regex("[A-Za-z0-9\\., ]{0,4000}").unwrap(), amount: u64) {
                let memo = memo.try_into().unwrap();
                _assert_serde(
                    _create_event_info(memo, AccountMultisigTransaction::Send(module::ledger::SendArgs {
                        from: Some(identity(2)),
                        to: identity(3),
                        symbol: identity(4),
                        amount: amount.into(),
                        memo: None,
                    })),
                );
            }

            #[test]
            fn submit_submit_send(memo in string_regex("[A-Za-z0-9\\., ]{0,4000}").unwrap(), memo2 in string_regex("[A-Za-z0-9\\., ]{0,4000}").unwrap(), amount: u64) {
                let memo = memo.try_into().unwrap();
                let memo2 = memo2.try_into().unwrap();
                _assert_serde(
                    _create_event_info(memo,
                        AccountMultisigTransaction::AccountMultisigSubmit(
                            module::account::features::multisig::SubmitTransactionArgs {
                                account: identity(2),
                                memo: Some(memo2),
                                transaction: Box::new(AccountMultisigTransaction::Send(module::ledger::SendArgs {
                                    from: Some(identity(2)),
                                    to: identity(3),
                                    symbol: identity(4),
                                    amount: amount.into(),
                                    memo: None,
                                })),
                                threshold: None,
                                timeout_in_secs: None,
                                execute_automatically: None,
                                data_: None,
                                memo_: None,
                            }
                        )
                    )
                );
            }

            #[test]
            fn submit_set_defaults(memo in string_regex("[A-Za-z0-9\\., ]{0,4000}").unwrap()) {
                let memo = memo.try_into().unwrap();
                _assert_serde(
                    _create_event_info(memo, AccountMultisigTransaction::AccountMultisigSetDefaults(module::account::features::multisig::SetDefaultsArgs {
                        account: identity(2),
                        threshold: Some(2),
                        timeout_in_secs: None,
                        execute_automatically: Some(false),
                    }))
                );
            }
        }
    }
}

#[cfg(test)]
mod tests {
    use crate::testutils::{call_module, call_module_cbor};
    use std::sync::{Arc, Mutex};

    use super::*;

    #[test]
    fn info() {
        let mut mock = MockEventsModuleBackend::new();
        mock.expect_info()
            .with(eq(InfoArgs {}))
            .times(1)
            .returning(|_args| {
                Ok(InfoReturn {
                    total: 12,
                    event_types: vec![EventKind::Send],
                })
            });
        let module = super::EventsModule::new(Arc::new(Mutex::new(mock)));

        let info_returns: InfoReturn =
            minicbor::decode(&call_module(1, &module, "events.info", "null").unwrap()).unwrap();

        assert_eq!(info_returns.total, 12);
        assert_eq!(info_returns.event_types, &[EventKind::Send]);
    }

    #[test]
    fn list() {
        let data = ListArgs {
            count: Some(1),
            order: None,
            filter: None,
        };
        let mut mock = MockEventsModuleBackend::new();
        mock.expect_list()
            .with(eq(data.clone()))
            .times(1)
            .returning(|_args| {
                Ok(ListReturns {
                    nb_events: 1,
                    events: vec![EventLog {
                        id: EventId::from(vec![1, 1, 1, 1]),
                        time: Timestamp::now(),
                        content: EventInfo::Send {
                            from: Address::anonymous(),
                            to: Address::anonymous(),
                            symbol: Default::default(),
                            amount: TokenAmount::from(1000u64),
                            memo: None,
                        },
                    }],
                })
            });
        let module = super::EventsModule::new(Arc::new(Mutex::new(mock)));

        let list_returns: ListReturns = minicbor::decode(
            &call_module_cbor(1, &module, "events.list", minicbor::to_vec(data).unwrap()).unwrap(),
        )
        .unwrap();

        assert_eq!(list_returns.nb_events, 1);
        assert_eq!(list_returns.events.len(), 1);
    }

    #[test]
    fn encode_decode() {
        let event = hex::decode(
            "a30045030000000201c11a62e7dcea02a500820\
982010301d92710582080e8acda9634f6f745be872b0e5e9b65b1d3624a3ba91c6432143\
f60e90000020245020000000103f604d92712a301d92710582080e8acda9634f6f745be8\
72b0e5e9b65b1d3624a3ba91c6432143f60e900000204a3003a00015f9001781d4163636\
f756e742077697468204944207b69647d20756e6b6e6f776e2e02a162696478326d61666\
66261686b736477617165656e6179793267786b65333268676237617134616f347774373\
4356c7366733677696a7005c11a62e7dcf5",
        )
        .unwrap();
        let event_log: EventLog = minicbor::decode(&event).unwrap();
        if let EventInfo::AccountMultisigExecute { response, .. } = event_log.content {
            assert!(response.data.unwrap_err().is_attribute_specific());
        }
    }

    #[test]
    fn encode_decode_event_filter() {
        let state_key = EventFilterAttributeSpecificIndex::MultisigTransactionState;
        let pending_state =
            EventFilterAttributeSpecific::MultisigTransactionState(VecOrSingle(vec![
                MultisigTransactionState::Pending,
            ]));
        let event_filter = EventFilter {
            account: None,
            kind: None,
            symbol: None,
            id_range: None,
            date_range: None,
            events_filter_attribute_specific: BTreeMap::from([(state_key, pending_state)]),
        };
        let encoded = minicbor::to_vec(&event_filter).unwrap();
        let decoded: EventFilter = minicbor::decode(&encoded).unwrap();

        assert_eq!(decoded, event_filter);
    }
}<|MERGE_RESOLUTION|>--- conflicted
+++ resolved
@@ -743,7 +743,6 @@
         2     | token:                  ByteVec,
         3     | time:                   Timestamp,
     },
-<<<<<<< HEAD
     [11, 0]     TokenCreate (module::ledger::TokenCreateArgs) {
         1     | summary:                ledger::TokenInfoSummary,
         2     | symbol:                 Address                                [ id ],
@@ -777,12 +776,11 @@
         1     | symbol:                 Address                                [ id ],
         2     | distribution:           ledger::LedgerTokensAddressMap,
         3     | memo:                   Option<Memo>                           [ memo ],
-=======
+    },
     [13, 0]     KvStoreTransfer (module::kvstore::TransferArgs) {
         1     | key:                    ByteVec,
         2     | owner:                  Address                                [ id ],
         3     | new_owner:              Address                                [ id ],
->>>>>>> 591e5b40
     },
 }
 
