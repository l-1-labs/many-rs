use crate as module;
use crate::account::features::multisig::{Data, Memo};
use many_error::ManyError;
use many_identity::Address;
use many_macros::many_module;
use many_protocol::ResponseMessage;
use many_types::ledger::{Symbol, TokenAmount};
use many_types::{AttributeRelatedIndex, CborRange, Timestamp, VecOrSingle};
use minicbor::bytes::ByteVec;
use minicbor::{encode, Decode, Decoder, Encode, Encoder};
use num_bigint::BigUint;
use std::collections::{BTreeMap, BTreeSet};

#[cfg(test)]
use mockall::{automock, predicate::*};

mod info;
mod list;

pub use info::*;
pub use list::*;

#[many_module(name = EventsModule, id = 4, namespace = events, many_modules_crate = crate)]
#[cfg_attr(test, automock)]
pub trait EventsModuleBackend: Send {
    fn info(&self, args: InfoArgs) -> Result<InfoReturn, ManyError>;
    fn list(&self, args: ListArgs) -> Result<ListReturns, ManyError>;
}

#[derive(Clone, Debug, PartialOrd, PartialEq, Ord, Eq)]
#[repr(transparent)]
pub struct EventId(ByteVec);

impl From<ByteVec> for EventId {
    fn from(t: ByteVec) -> EventId {
        EventId(t)
    }
}

impl From<EventId> for ByteVec {
    fn from(id: EventId) -> Self {
        id.0
    }
}

impl AsRef<[u8]> for EventId {
    fn as_ref(&self) -> &[u8] {
        self.0.as_ref()
    }
}

impl From<Vec<u8>> for EventId {
    fn from(t: Vec<u8>) -> EventId {
        EventId(ByteVec::from(t))
    }
}

impl From<u64> for EventId {
    fn from(v: u64) -> EventId {
        EventId(ByteVec::from(v.to_be_bytes().to_vec()))
    }
}

impl From<BigUint> for EventId {
    fn from(b: BigUint) -> EventId {
        EventId(ByteVec::from(b.to_bytes_be()))
    }
}

impl std::ops::Add<ByteVec> for EventId {
    type Output = EventId;

    fn add(self, rhs: ByteVec) -> Self::Output {
        (BigUint::from_bytes_be(&self.0) + BigUint::from_bytes_be(&rhs)).into()
    }
}

impl std::ops::Add<u32> for EventId {
    type Output = EventId;

    fn add(self, rhs: u32) -> Self::Output {
        (BigUint::from_bytes_be(&self.0) + rhs).into()
    }
}

impl std::ops::AddAssign<u32> for EventId {
    fn add_assign(&mut self, other: u32) {
        *self = self.clone() + other;
    }
}

impl std::ops::Sub<ByteVec> for EventId {
    type Output = EventId;

    fn sub(self, rhs: ByteVec) -> Self::Output {
        (BigUint::from_bytes_be(&self.0) - BigUint::from_bytes_be(&rhs)).into()
    }
}

impl std::ops::Sub<u32> for EventId {
    type Output = EventId;

    fn sub(self, rhs: u32) -> Self::Output {
        (BigUint::from_bytes_be(&self.0) - rhs).into()
    }
}

impl<C> Encode<C> for EventId {
    fn encode<W: encode::Write>(
        &self,
        e: &mut Encoder<W>,
        _: &mut C,
    ) -> Result<(), encode::Error<W::Error>> {
        e.bytes(&self.0)?;
        Ok(())
    }
}

impl<'b, C> Decode<'b, C> for EventId {
    fn decode(d: &mut Decoder<'b>, _: &mut C) -> Result<Self, minicbor::decode::Error> {
        Ok(EventId(ByteVec::from(d.bytes()?.to_vec())))
    }
}

impl From<EventId> for Vec<u8> {
    fn from(t: EventId) -> Vec<u8> {
        t.0.to_vec()
    }
}

#[derive(Clone, Debug, Default, Encode, Decode, PartialEq)]
#[cbor(map)]
pub struct EventFilter {
    #[n(0)]
    pub account: Option<VecOrSingle<Address>>,

    #[n(1)]
    pub kind: Option<VecOrSingle<EventKind>>,

    #[n(2)]
    pub symbol: Option<VecOrSingle<Address>>,

    #[n(3)]
    pub id_range: Option<CborRange<EventId>>,

    #[n(4)]
    pub date_range: Option<CborRange<Timestamp>>,
}

macro_rules! define_event_kind {
    ( $( [ $index: literal $(, $sub: literal )* ] $name: ident { $( $idx: literal | $fname: ident : $type: ty, )* }, )* ) => {
        #[derive(
            Copy,
            Clone,
            Debug,
            Ord,
            PartialOrd,
            Eq,
            PartialEq,
            strum_macros::Display,
            strum_macros::EnumIter,
            strum_macros::EnumString,
        )]
        #[repr(u8)]
        #[strum(serialize_all = "kebab-case")]
        #[non_exhaustive]
        pub enum EventKind {
            $( $name ),*
        }

        impl From<EventKind> for AttributeRelatedIndex {
            fn from(other: EventKind) -> Self {
                match other {
                    $( EventKind :: $name => AttributeRelatedIndex::new($index) $(.with_index($sub))* ),*
                }
            }
        }

        impl From<&EventInfo> for EventKind {
            fn from(other: &EventInfo) -> Self {
                match other {
                    $( EventInfo :: $name { .. } => EventKind :: $name ),*
                }
            }
        }

        impl TryFrom<AttributeRelatedIndex> for EventKind {
            type Error = Vec<u32>;

            fn try_from(other: AttributeRelatedIndex) -> Result<Self, Vec<u32>> {
                match &other.flattened()[..] {
                    $( [ $index $(, $sub)* ] => Ok( EventKind :: $name ), )*
                    x => Err(x.to_vec()),
                }
            }
        }

        impl<C> Encode<C> for EventKind {
            fn encode<W: encode::Write>(&self, e: &mut Encoder<W>, ctx: &mut C) -> Result<(), encode::Error<W::Error>> {
                Into::<AttributeRelatedIndex>::into(*self).encode(e, ctx)
            }
        }

        impl<'b, C> Decode<'b, C> for EventKind {
            fn decode(d: &mut Decoder<'b>, _: &mut C) -> Result<Self, minicbor::decode::Error> {
                TryFrom::try_from(d.decode::<AttributeRelatedIndex>()?)
                    .map_err(|_| minicbor::decode::Error::message("Invalid attribute index"))
            }
        }
    }
}

macro_rules! define_event_info_symbol {
    (@pick_symbol) => {};
    (@pick_symbol $name: ident symbol $(,)? $( $name_: ident $( $tag_: ident )*, )* ) => {
        return Some(& $name)
    };
    (@pick_symbol $name_: ident $( $tag_: ident )*, $( $name: ident $( $tag: ident )*, )* ) => {
        define_event_info_symbol!(@pick_symbol $( $name $( $tag )*, )* )
    };

    (@inner) => {};
    (@inner $name: ident inner $(,)? $( $name_: ident $( $tag_: ident )*, )* ) => {
        if let Some(s) = $name .symbol() {
            return Some(s);
        }
    };
    (@inner $name_: ident $( $tag_: ident )*, $( $name: ident $( $tag: ident )*, )* ) => {
        define_event_info_symbol!(@inner $( $name $( $tag )*, )* )
    };

    ( $( $name: ident { $( $fname: ident $( $tag: ident )* , )* } )* ) => {
        pub fn symbol(&self) -> Option<&Symbol> {
            match self {
                $( EventInfo :: $name {
                    $( $fname, )*
                } => {
                    // Remove warnings.
                    $( let _ = $fname; )*
                    define_event_info_symbol!(@pick_symbol $( $fname $( $tag )*, )* );

                    // If we're here, we need to go deeper. Check if there's an inner.
                    define_event_info_symbol!(@inner $( $fname $( $tag )*, )*);
                } )*
            }

            None
        }
    };
}

macro_rules! define_event_info_is_about {
    (@check_id $id: ident) => {};
    (@check_id $id: ident $name: ident id $(,)? $( $name_: ident $( $tag_: ident )*, )* ) => {
        if $name == $id {
            return true;
        }
        define_event_info_is_about!(@check_id $id $( $name_ $( $tag_ )*, )* )
    };
    (@check_id $id: ident $name: ident id_non_null $(,)? $( $name_: ident $( $tag_: ident )*, )* ) => {
        if $name.is_some() && $name == $id {
            return true;
        }
        define_event_info_is_about!(@check_id $id $( $name_ $( $tag_ )*, )* )
    };
    (@check_id $id: ident $name_: ident $( $tag_: ident )*, $( $name: ident $( $tag: ident )*, )* ) => {
        define_event_info_is_about!(@check_id $id $( $name $( $tag )*, )* )
    };

    (@inner $id: ident) => {};
    (@inner $id: ident $name: ident inner $(,)? $( $name_: ident $( $tag_: ident )*, )* ) => {
        if $name .is_about($id) {
            return true;
        }
        define_event_info_is_about!(@inner $id $( $name_ $( $tag_ )*, )* )
    };
    (@inner $id: ident $name_: ident $( $tag_: ident )*, $( $name: ident $( $tag: ident )*, )* ) => {
        define_event_info_is_about!(@inner $id $( $name $( $tag )*, )* )
    };

    ( $( $name: ident { $( $fname: ident $( $tag: ident )* , )* } )* ) => {
        pub fn is_about(&self, id: &Address) -> bool {
            match self {
                $( EventInfo :: $name {
                    $( $fname, )*
                } => {
                    // Remove warnings.
                    $( let _ = $fname; )*
                    define_event_info_is_about!(@check_id id $( $fname $( $tag )*, )* );

                    // Inner fields might match the address.
                    define_event_info_is_about!(@inner id $( $fname $( $tag )*, )* );
                } )*
            }
            false
        }
    };
}

macro_rules! define_event_info {
    ( $( $name: ident { $( $idx: literal | $fname: ident : $type: ty $([ $( $tag: ident )* ])?, )* }, )* ) => {
        #[derive(Clone, Debug)]
        #[non_exhaustive]
        pub enum EventInfo {
            $( $name {
                $( $fname: $type ),*
            } ),*
        }

        impl EventInfo {
            define_event_info_symbol!( $( $name { $( $fname $( $( $tag )* )?, )* } )* );
            define_event_info_is_about!( $( $name { $( $fname $( $( $tag )* )?, )* } )* );
        }

        encode_event_info!( $( $name { $( $idx => $fname : $type, )* }, )* );
    };
}

// This is necessary because variables must be used in repeating patterns.
macro_rules! replace_expr {
    ($_t:tt $sub:expr) => {
        $sub
    };
}

macro_rules! encode_event_info {
    ( $( $sname: ident { $( $idx: literal => $name: ident : $type: ty, )* }, )* ) => {
        impl<C> Encode<C> for EventInfo {
            fn encode<W: encode::Write>(
                &self,
                e: &mut Encoder<W>,
                _: &mut C,
            ) -> Result<(), encode::Error<W::Error>> {
                match self {
                    $(  EventInfo :: $sname { $( $name, )* } => {
                            e.map( 1u64 $(+ replace_expr!($idx 1u64))* )?
                                .u8(0)?.encode(EventKind :: $sname)?
                                $( .u8($idx)?.encode($name)? )*
                            ;
                            Ok(())
                        }, )*
                }
            }
        }

        impl<'b, C> Decode<'b, C> for EventInfo {
            fn decode(d: &mut Decoder<'b>, _: &mut C) -> Result<Self, minicbor::decode::Error> {
                let mut len = d.map()?.ok_or(minicbor::decode::Error::message(
                    "Invalid event type.",
                ))?;

                if d.u8()? != 0 {
                    return Err(minicbor::decode::Error::message(
                        "EventKind should be the first item.",
                    ));
                }
                #[allow(unreachable_patterns)]
                match d.decode::<EventKind>()? {
                    $(  EventKind :: $sname => {
                        $( let mut $name : Option< $type > = None; )*
                        // len also includes the index 0 which is treated outside this macro.
                        while len > 1 {
                            match d.u32()? {
                                $( $idx => $name = Some(d.decode()?), )*

                                x => return Err(minicbor::decode::Error::unknown_variant(x)),
                            }
                            len -= 1;
                        }

                        $( let $name: $type = $name.ok_or(minicbor::decode::Error::missing_value($idx))?; )*

                        Ok(EventInfo :: $sname {
                            $( $name, )*
                        })
                    }, )*
                    _ => Err(minicbor::decode::Error::message("Unsupported event kind"))
                }
            }
        }
    }
}

macro_rules! define_multisig_event {
    ( $( $name: ident $(: $arg: ty )?, )* ) => {
        #[derive(Clone, Debug, PartialEq)]
        #[non_exhaustive]
        pub enum AccountMultisigTransaction {
            $( $( $name($arg), )? )*
        }

        impl AccountMultisigTransaction {
            pub fn symbol(&self) -> Option<&Address> {
                // TODO: implement this for recursively checking if inner infos
                // has a symbol defined.
                None
            }

            pub fn is_about(&self, _id: &Address) -> bool {
                false
            }
        }

        impl<C> Encode<C> for AccountMultisigTransaction {
            fn encode<W: encode::Write>(
                &self,
                e: &mut Encoder<W>,
                _: &mut C,
            ) -> Result<(), encode::Error<W::Error>> {
                match self {
                    $(
                    $( AccountMultisigTransaction :: $name(arg) => {
                        let _: $arg;  // We do this to remove a macro error for not using $arg.
                        e.map(2)?
                         .u8(0)?.encode(EventKind:: $name)?
                         .u8(1)?.encode(arg)?;
                    }, )?
                    )*
                }
                Ok(())
            }
        }

        impl<'b, C> Decode<'b, C> for AccountMultisigTransaction {
            fn decode(d: &mut Decoder<'b>, _: &mut C) -> Result<Self, minicbor::decode::Error> {
                let len = d.map()?.ok_or(minicbor::decode::Error::message(
                    "Invalid event type.",
                ))?;

                if len != 2 {
                    return Err(minicbor::decode::Error::message("Transactions must have 2 values"));
                }
                if d.u8()? != 0 {
                    return Err(minicbor::decode::Error::message(
                        "EventKind should be the first item.",
                    ));
                }
                #[allow(unreachable_patterns)]
                match d.decode::<EventKind>()? {
                    $(
                    $(  EventKind :: $name => {
                        let _: $arg;  // We do this to remove a macro error for not using $arg.
                        if d.u8()? != 1 {
                            Err(minicbor::decode::Error::message("Invalid field index"))
                        } else {
                            Ok(Self :: $name(d.decode()?))
                        }
                    }, )?
                    )*
                    _ => return Err(minicbor::decode::Error::message("Unsupported transaction kind"))
                }
            }
        }
    }
}

macro_rules! define_event {
    ( $( [ $index: literal $(, $sub: literal )* ] $name: ident $(($method_arg: ty))? { $( $idx: literal | $fname: ident : $type: ty $([ $($tag: ident)* ])?, )* }, )* ) => {
        define_event_kind!( $( [ $index $(, $sub )* ] $name { $( $idx | $fname : $type, )* }, )* );
        define_event_info!( $( $name { $( $idx | $fname : $type $([ $( $tag )* ])?, )* }, )* );

        define_multisig_event!( $( $name $(: $method_arg)?, )*);
    }
}

// We flatten the attribute related index here, but it is unflattened when serializing.
define_event! {
    [6, 0]      Send (module::ledger::SendArgs) {
        1     | from:                   Address                                [ id ],
        2     | to:                     Address                                [ id ],
        3     | symbol:                 Symbol                                  [ symbol ],
        4     | amount:                 TokenAmount,
    },
    [9, 0]      AccountCreate (module::account::CreateArgs) {
        1     | account:                Address                                [ id ],
        2     | description:            Option<String>,
        3     | roles:                  BTreeMap<Address, BTreeSet<module::account::Role>>,
        4     | features:               module::account::features::FeatureSet,
    },
    [9, 1]      AccountSetDescription (module::account::SetDescriptionArgs) {
        1     | account:                Address                                [ id ],
        2     | description:            String,
    },
    [9, 2]      AccountAddRoles (module::account::AddRolesArgs) {
        1     | account:                Address                                [ id ],
        2     | roles:                  BTreeMap<Address, BTreeSet<module::account::Role>>,
    },
    [9, 3]      AccountRemoveRoles (module::account::RemoveRolesArgs) {
        1     | account:                Address                                [ id ],
        2     | roles:                  BTreeMap<Address, BTreeSet<module::account::Role>>,
    },
    [9, 4]      AccountDisable (module::account::DisableArgs) {
        1     | account:                Address                                [ id ],
    },
    [9, 5]      AccountAddFeatures (module::account::AddFeaturesArgs) {
        1     | account:                Address                                [ id ],
        2     | roles:                  BTreeMap<Address, BTreeSet<module::account::Role>>,
        3     | features:               module::account::features::FeatureSet,
    },
    [9, 1, 0]   AccountMultisigSubmit (module::account::features::multisig::SubmitTransactionArgs) {
        1     | submitter:              Address                                [ id ],
        2     | account:                Address                                [ id ],
        3     | memo:                   Option<Memo<String>>,
        4     | transaction:            Box<AccountMultisigTransaction>         [ inner ],
        5     | token:                  Option<ByteVec>,
        6     | threshold:              u64,
        7     | timeout:                Timestamp,
        8     | execute_automatically:  bool,
        9     | data:                   Option<Data>,
    },
    [9, 1, 1]   AccountMultisigApprove (module::account::features::multisig::ApproveArgs) {
        1     | account:                Address                                [ id ],
        2     | token:                  ByteVec,
        3     | approver:               Address                                [ id ],
    },
    [9, 1, 2]   AccountMultisigRevoke (module::account::features::multisig::RevokeArgs) {
        1     | account:                Address                                [ id ],
        2     | token:                  ByteVec,
        3     | revoker:                Address                                [ id ],
    },
    [9, 1, 3]   AccountMultisigExecute (module::account::features::multisig::ExecuteArgs) {
        1     | account:                Address                                [ id ],
        2     | token:                  ByteVec,
        3     | executer:               Option<Address>                        [ id_non_null ],
        4     | response:               ResponseMessage,
    },
    [9, 1, 4]   AccountMultisigWithdraw (module::account::features::multisig::WithdrawArgs) {
        1     | account:                Address                                [ id ],
        2     | token:                  ByteVec,
        3     | withdrawer:             Address                                [ id ],
    },
    [9, 1, 5]   AccountMultisigSetDefaults (module::account::features::multisig::SetDefaultsArgs) {
        1     | submitter:              Address                                [ id ],
        2     | account:                Address                                [ id ],
        3     | threshold:              Option<u64>,
        4     | timeout_in_secs:        Option<u64>,
        5     | execute_automatically:  Option<bool>,
    },
    [9, 1, 6]   AccountMultisigExpired {
        1     | account:                Address                                [ id ],
        2     | token:                  ByteVec,
        3     | time:                   Timestamp,
    },
}

/// An Event that happened on the server and that is part of the log.
#[derive(Debug, Encode, Decode)]
#[cbor(map)]
pub struct EventLog {
    #[n(0)]
    pub id: EventId,

    #[n(1)]
    pub time: Timestamp,

    #[n(2)]
    pub content: EventInfo,
}

impl EventLog {
    pub fn kind(&self) -> EventKind {
        EventKind::from(&self.content)
    }

    pub fn symbol(&self) -> Option<&Address> {
        self.content.symbol()
    }

    pub fn is_about(&self, id: &Address) -> bool {
        self.content.is_about(id)
    }
}

#[cfg(test)]
mod test {
    use super::*;

    #[test]
    fn eventid_from_bytevec() {
        let b = ByteVec::from(vec![1, 2, 3, 4, 5]);
        let t = EventId::from(b.clone());

        assert_eq!(b.as_slice(), Into::<Vec<u8>>::into(t));
    }

    #[test]
    fn eventid_from_biguint() {
        let v = u64::MAX;
        let t = EventId::from(BigUint::from(v));

        assert_eq!(v.to_be_bytes(), Into::<Vec<u8>>::into(t).as_slice());
    }

    #[test]
    fn eventid_from_u64() {
        let v = u64::MAX;
        let t = EventId::from(v);

        assert_eq!(v.to_be_bytes(), Into::<Vec<u8>>::into(t).as_slice());
    }

    #[test]
    fn eventid_add() {
        let v = u64::MAX;
        let mut t = EventId::from(v) + 1;

        assert_eq!(
            Into::<Vec<u8>>::into(t.clone()),
            (BigUint::from(u64::MAX) + 1u32).to_bytes_be()
        );
        t += 1;
        assert_eq!(
            Into::<Vec<u8>>::into(t),
            (BigUint::from(u64::MAX) + 2u32).to_bytes_be()
        );

        let b = ByteVec::from(v.to_be_bytes().to_vec());
        let t2 = EventId::from(v) + b;

        assert_eq!(
            Into::<Vec<u8>>::into(t2),
            (BigUint::from(v) * 2u64).to_bytes_be()
        );
    }

    #[test]
    fn eventid_sub() {
        let v = u64::MAX;
        let t = EventId::from(v) - 1;

        assert_eq!(Into::<Vec<u8>>::into(t), (v - 1).to_be_bytes());

        let b = ByteVec::from(1u64.to_be_bytes().to_vec());
        let t2 = EventId::from(v) - b;

        assert_eq!(Into::<Vec<u8>>::into(t2), (v - 1).to_be_bytes());
    }

    #[test]
    fn event_info_is_about() {
        let i0 = unsafe { Address::public_key_raw([0; 28]) };
        let i1 = unsafe { Address::public_key_raw([1; 28]) };
        let i01 = i0.with_subresource_id(1).unwrap();
        let i11 = i1.with_subresource_id(1).unwrap();

        let s0 = EventInfo::Send {
            from: i0,
            to: i01,
            symbol: Default::default(),
            amount: Default::default(),
        };
        assert!(s0.is_about(&i0));
        assert!(s0.is_about(&i01));
        assert!(!s0.is_about(&i1));
        assert!(!s0.is_about(&i11));
    }

    #[test]
    fn event_info_is_about_null() {
        let i0 = unsafe { Address::public_key_raw([0; 28]) };
        let i01 = i0.with_subresource_id(1).unwrap();
        let token = Vec::new().into();

        let s0 = EventInfo::AccountMultisigExecute {
            account: i01,
            token,
            executer: None,
            response: Default::default(),
        };
        assert!(s0.is_about(&i01));
        assert!(!s0.is_about(&Address::anonymous()));
    }

    #[test]
    fn event_info_symbol() {
        let i0 = unsafe { Address::public_key_raw([0; 28]) };
        let i1 = unsafe { Address::public_key_raw([1; 28]) };
        let i01 = i0.with_subresource_id(1).unwrap();

        let event = EventInfo::Send {
            from: i0,
            to: i01,
            symbol: i1,
            amount: Default::default(),
        };
        assert_eq!(event.symbol(), Some(&i1));

        let event = EventInfo::AccountDisable { account: i0 };
        assert_eq!(event.symbol(), None);
    }

    mod event_info {
        use crate::account::features::multisig::Memo;

        use super::super::*;
        use many_identity::testing::identity;
        use proptest::prelude::*;
        use proptest::string::string_regex;

        fn _create_event_info(
            memo: Memo<String>,
            data: Data,
            transaction: AccountMultisigTransaction,
        ) -> EventInfo {
            EventInfo::AccountMultisigSubmit {
                submitter: identity(0),
                account: identity(1),
                memo: Some(memo),
                transaction: Box::new(transaction),
                token: None,
                threshold: 1,
                timeout: Timestamp::now(),
                execute_automatically: false,
                data: Some(data),
            }
        }

        fn _assert_serde(info: EventInfo) {
            let bytes = minicbor::to_vec(info.clone()).expect("Could not serialize");
            let decoded: EventInfo = minicbor::decode(&bytes).expect("Could not decode");

            assert_eq!(format!("{:?}", decoded), format!("{:?}", info));
        }

        proptest! {
            #[test]
            fn huge_memo(memo in string_regex("[A-Za-z0-9\\., ]{4001,5000}").unwrap()) {
                let memo: Option<Memo<String>> = memo.try_into().ok();
                assert!(memo.is_none());
            }

            #[test]
            fn submit_send(memo in string_regex("[A-Za-z0-9\\., ]{0,4000}").unwrap(), amount: u64) {
                let memo = memo.try_into().unwrap();
                _assert_serde(
<<<<<<< HEAD
                    _create_event_info(memo, vec![], AccountMultisigTransaction::Send(module::ledger::SendArgs {
                        from: Some(identity(2)),
                        to: identity(3),
                        symbol: identity(4),
=======
                    _create_event_info(memo, vec![].try_into().unwrap(), AccountMultisigTransaction::Send(module::ledger::SendArgs {
                        from: Some(Address::public_key_raw([2; 28])),
                        to: Address::public_key_raw([3; 28]),
                        symbol: Address::public_key_raw([4; 28]),
>>>>>>> 1b94521b
                        amount: amount.into(),
                    })),
                );
            }

            #[test]
            fn submit_submit_send(memo in string_regex("[A-Za-z0-9\\., ]{0,4000}").unwrap(), memo2 in string_regex("[A-Za-z0-9\\., ]{0,4000}").unwrap(), amount: u64) {
                let memo = memo.try_into().unwrap();
                let memo2 = memo2.try_into().unwrap();
                _assert_serde(
<<<<<<< HEAD
                    _create_event_info(memo, vec![],
                        AccountMultisigTransaction::AccountMultisigSubmit(
                            module::account::features::multisig::SubmitTransactionArgs {
                                account: identity(2),
                                memo: Some(memo2),
                                transaction: Box::new(AccountMultisigTransaction::Send(module::ledger::SendArgs {
                                    from: Some(identity(2)),
                                    to: identity(3),
                                    symbol: identity(4),
                                    amount: amount.into(),
                                })),
                                threshold: None,
                                timeout_in_secs: None,
                                execute_automatically: None,
                                data: None,
                            }
                        )
=======
                    _create_event_info(memo, vec![].try_into().unwrap(),
                                       AccountMultisigTransaction::AccountMultisigSubmit(
                                           module::account::features::multisig::SubmitTransactionArgs {
                                               account: Address::public_key_raw([2; 28]),
                                               memo: Some(memo2),
                                               transaction: Box::new(AccountMultisigTransaction::Send(module::ledger::SendArgs {
                                                   from: Some(Address::public_key_raw([2; 28])),
                                                   to: Address::public_key_raw([3; 28]),
                                                   symbol: Address::public_key_raw([4; 28]),
                                                   amount: amount.into(),
                                               })),
                                               threshold: None,
                                               timeout_in_secs: None,
                                               execute_automatically: None,
                                               data: None,
                                           }
                                       )
>>>>>>> 1b94521b
                    )
                );
            }

            #[test]
            fn submit_set_defaults(memo in string_regex("[A-Za-z0-9\\., ]{0,4000}").unwrap()) {
                let memo = memo.try_into().unwrap();
                _assert_serde(
<<<<<<< HEAD
                    _create_event_info(memo, vec![], AccountMultisigTransaction::AccountMultisigSetDefaults(module::account::features::multisig::SetDefaultsArgs {
                        account: identity(2),
=======
                    _create_event_info(memo, vec![].try_into().unwrap(), AccountMultisigTransaction::AccountMultisigSetDefaults(module::account::features::multisig::SetDefaultsArgs {
                        account: Address::public_key_raw([2; 28]),
>>>>>>> 1b94521b
                        threshold: Some(2),
                        timeout_in_secs: None,
                        execute_automatically: Some(false),
                    }))
                );
            }
        }
    }
}

#[cfg(test)]
mod tests {
    use crate::testutils::{call_module, call_module_cbor};
    use mockall::predicate;
    use std::sync::{Arc, Mutex};

    use super::*;

    #[test]
    fn info() {
        let mut mock = MockEventsModuleBackend::new();
        mock.expect_info()
            .with(predicate::eq(InfoArgs {}))
            .times(1)
            .returning(|_args| {
                Ok(InfoReturn {
                    total: 12,
                    event_types: vec![EventKind::Send],
                })
            });
        let module = super::EventsModule::new(Arc::new(Mutex::new(mock)));

        let info_returns: InfoReturn =
            minicbor::decode(&call_module(1, &module, "events.info", "null").unwrap()).unwrap();

        assert_eq!(info_returns.total, 12);
        assert_eq!(info_returns.event_types, &[EventKind::Send]);
    }

    #[test]
    fn list() {
        let data = ListArgs {
            count: Some(1),
            order: None,
            filter: None,
        };
        let mut mock = MockEventsModuleBackend::new();
        mock.expect_list()
            .with(predicate::eq(data.clone()))
            .times(1)
            .returning(|_args| {
                Ok(ListReturns {
                    nb_events: 1,
                    events: vec![EventLog {
                        id: EventId::from(vec![1, 1, 1, 1]),
                        time: Timestamp::now(),
                        content: EventInfo::Send {
                            from: Address::anonymous(),
                            to: Address::anonymous(),
                            symbol: Default::default(),
                            amount: TokenAmount::from(1000u64),
                        },
                    }],
                })
            });
        let module = super::EventsModule::new(Arc::new(Mutex::new(mock)));

        let list_returns: ListReturns = minicbor::decode(
            &call_module_cbor(1, &module, "events.list", minicbor::to_vec(data).unwrap()).unwrap(),
        )
        .unwrap();

        assert_eq!(list_returns.nb_events, 1);
        assert_eq!(list_returns.events.len(), 1);
    }

    #[test]
    fn encode_decode() {
        let event = hex::decode("a30045030000000201c11a62e7dcea02a500820\
982010301d92710582080e8acda9634f6f745be872b0e5e9b65b1d3624a3ba91c6432143\
f60e90000020245020000000103f604d92712a301d92710582080e8acda9634f6f745be8\
72b0e5e9b65b1d3624a3ba91c6432143f60e900000204a3003a00015f9001781d4163636\
f756e742077697468204944207b69647d20756e6b6e6f776e2e02a162696478326d61666\
66261686b736477617165656e6179793267786b65333268676237617134616f347774373\
4356c7366733677696a7005c11a62e7dcf5").unwrap();
        let event_log: EventLog = minicbor::decode(&event).unwrap();
        if let EventInfo::AccountMultisigExecute {
            response,
            ..
        } = event_log.content {
            assert!(response.data.unwrap_err().is_attribute_specific());
        }
    }
}<|MERGE_RESOLUTION|>--- conflicted
+++ resolved
@@ -733,17 +733,10 @@
             fn submit_send(memo in string_regex("[A-Za-z0-9\\., ]{0,4000}").unwrap(), amount: u64) {
                 let memo = memo.try_into().unwrap();
                 _assert_serde(
-<<<<<<< HEAD
-                    _create_event_info(memo, vec![], AccountMultisigTransaction::Send(module::ledger::SendArgs {
+                    _create_event_info(memo, vec![].try_into().unwrap(), AccountMultisigTransaction::Send(module::ledger::SendArgs {
                         from: Some(identity(2)),
                         to: identity(3),
                         symbol: identity(4),
-=======
-                    _create_event_info(memo, vec![].try_into().unwrap(), AccountMultisigTransaction::Send(module::ledger::SendArgs {
-                        from: Some(Address::public_key_raw([2; 28])),
-                        to: Address::public_key_raw([3; 28]),
-                        symbol: Address::public_key_raw([4; 28]),
->>>>>>> 1b94521b
                         amount: amount.into(),
                     })),
                 );
@@ -754,8 +747,7 @@
                 let memo = memo.try_into().unwrap();
                 let memo2 = memo2.try_into().unwrap();
                 _assert_serde(
-<<<<<<< HEAD
-                    _create_event_info(memo, vec![],
+                    _create_event_info(memo, vec![].try_into().unwrap(),
                         AccountMultisigTransaction::AccountMultisigSubmit(
                             module::account::features::multisig::SubmitTransactionArgs {
                                 account: identity(2),
@@ -772,25 +764,6 @@
                                 data: None,
                             }
                         )
-=======
-                    _create_event_info(memo, vec![].try_into().unwrap(),
-                                       AccountMultisigTransaction::AccountMultisigSubmit(
-                                           module::account::features::multisig::SubmitTransactionArgs {
-                                               account: Address::public_key_raw([2; 28]),
-                                               memo: Some(memo2),
-                                               transaction: Box::new(AccountMultisigTransaction::Send(module::ledger::SendArgs {
-                                                   from: Some(Address::public_key_raw([2; 28])),
-                                                   to: Address::public_key_raw([3; 28]),
-                                                   symbol: Address::public_key_raw([4; 28]),
-                                                   amount: amount.into(),
-                                               })),
-                                               threshold: None,
-                                               timeout_in_secs: None,
-                                               execute_automatically: None,
-                                               data: None,
-                                           }
-                                       )
->>>>>>> 1b94521b
                     )
                 );
             }
@@ -799,13 +772,8 @@
             fn submit_set_defaults(memo in string_regex("[A-Za-z0-9\\., ]{0,4000}").unwrap()) {
                 let memo = memo.try_into().unwrap();
                 _assert_serde(
-<<<<<<< HEAD
-                    _create_event_info(memo, vec![], AccountMultisigTransaction::AccountMultisigSetDefaults(module::account::features::multisig::SetDefaultsArgs {
+                    _create_event_info(memo, vec![].try_into().unwrap(), AccountMultisigTransaction::AccountMultisigSetDefaults(module::account::features::multisig::SetDefaultsArgs {
                         account: identity(2),
-=======
-                    _create_event_info(memo, vec![].try_into().unwrap(), AccountMultisigTransaction::AccountMultisigSetDefaults(module::account::features::multisig::SetDefaultsArgs {
-                        account: Address::public_key_raw([2; 28]),
->>>>>>> 1b94521b
                         threshold: Some(2),
                         timeout_in_secs: None,
                         execute_automatically: Some(false),
@@ -884,18 +852,18 @@
 
     #[test]
     fn encode_decode() {
-        let event = hex::decode("a30045030000000201c11a62e7dcea02a500820\
+        let event = hex::decode(
+            "a30045030000000201c11a62e7dcea02a500820\
 982010301d92710582080e8acda9634f6f745be872b0e5e9b65b1d3624a3ba91c6432143\
 f60e90000020245020000000103f604d92712a301d92710582080e8acda9634f6f745be8\
 72b0e5e9b65b1d3624a3ba91c6432143f60e900000204a3003a00015f9001781d4163636\
 f756e742077697468204944207b69647d20756e6b6e6f776e2e02a162696478326d61666\
 66261686b736477617165656e6179793267786b65333268676237617134616f347774373\
-4356c7366733677696a7005c11a62e7dcf5").unwrap();
+4356c7366733677696a7005c11a62e7dcf5",
+        )
+        .unwrap();
         let event_log: EventLog = minicbor::decode(&event).unwrap();
-        if let EventInfo::AccountMultisigExecute {
-            response,
-            ..
-        } = event_log.content {
+        if let EventInfo::AccountMultisigExecute { response, .. } = event_log.content {
             assert!(response.data.unwrap_err().is_attribute_specific());
         }
     }
