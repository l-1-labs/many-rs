use crate::account::features::multisig::MultisigTransactionState;
use crate::account::AddressRoleMap;
use many_error::{ManyError, Reason};
use many_identity::Address;
use many_macros::many_module;
use many_protocol::ResponseMessage;
use many_types::ledger;
use many_types::ledger::{Symbol, TokenAmount};
use many_types::legacy::{DataLegacy, MemoLegacy};
use many_types::{AttributeRelatedIndex, CborRange, Either, Memo, Timestamp, VecOrSingle};
use minicbor::bytes::ByteVec;
use minicbor::{encode, Decode, Decoder, Encode, Encoder};
use num_bigint::BigUint;
use std::collections::{BTreeMap, BTreeSet};
use std::sync::Arc;

#[cfg(test)]
use mockall::{automock, predicate::*};

mod info;
mod list;

pub use info::*;
pub use list::*;

#[many_module(name = EventsModule, id = 4, namespace = events, many_modules_crate = crate)]
#[cfg_attr(test, automock)]
pub trait EventsModuleBackend: Send {
    fn info(&self, args: InfoArgs) -> Result<InfoReturn, ManyError>;
    fn list(&self, args: ListArgs) -> Result<ListReturns, ManyError>;
}

#[derive(Clone, Debug, Ord, PartialOrd, Eq, PartialEq)]
#[repr(transparent)]
pub struct EventId(ByteVec);

impl From<ByteVec> for EventId {
    fn from(t: ByteVec) -> EventId {
        EventId(t)
    }
}

impl From<EventId> for ByteVec {
    fn from(id: EventId) -> Self {
        id.0
    }
}

impl AsRef<[u8]> for EventId {
    fn as_ref(&self) -> &[u8] {
        self.0.as_ref()
    }
}

impl From<Vec<u8>> for EventId {
    fn from(t: Vec<u8>) -> EventId {
        EventId(ByteVec::from(t))
    }
}

impl From<u64> for EventId {
    fn from(v: u64) -> EventId {
        EventId(ByteVec::from(v.to_be_bytes().to_vec()))
    }
}

impl From<BigUint> for EventId {
    fn from(b: BigUint) -> EventId {
        EventId(ByteVec::from(b.to_bytes_be()))
    }
}

impl std::ops::Add<ByteVec> for EventId {
    type Output = EventId;

    fn add(self, rhs: ByteVec) -> Self::Output {
        (BigUint::from_bytes_be(&self.0) + BigUint::from_bytes_be(&rhs)).into()
    }
}

impl std::ops::Add<u32> for EventId {
    type Output = EventId;

    fn add(self, rhs: u32) -> Self::Output {
        (BigUint::from_bytes_be(&self.0) + rhs).into()
    }
}

impl std::ops::AddAssign<u32> for EventId {
    fn add_assign(&mut self, other: u32) {
        *self = self.clone() + other;
    }
}

impl std::ops::Sub<ByteVec> for EventId {
    type Output = EventId;

    fn sub(self, rhs: ByteVec) -> Self::Output {
        (BigUint::from_bytes_be(&self.0) - BigUint::from_bytes_be(&rhs)).into()
    }
}

impl std::ops::Sub<u32> for EventId {
    type Output = EventId;

    fn sub(self, rhs: u32) -> Self::Output {
        (BigUint::from_bytes_be(&self.0) - rhs).into()
    }
}

impl<C> Encode<C> for EventId {
    fn encode<W: encode::Write>(
        &self,
        e: &mut Encoder<W>,
        _: &mut C,
    ) -> Result<(), encode::Error<W::Error>> {
        e.bytes(&self.0)?;
        Ok(())
    }
}

impl<'b, C> Decode<'b, C> for EventId {
    fn decode(d: &mut Decoder<'b>, _: &mut C) -> Result<Self, minicbor::decode::Error> {
        Ok(EventId(ByteVec::from(d.bytes()?.to_vec())))
    }
}

impl From<EventId> for Vec<u8> {
    fn from(t: EventId) -> Vec<u8> {
        t.0.to_vec()
    }
}

#[derive(Clone, Debug, Default, Eq, PartialEq)]
pub struct EventFilter {
    pub account: Option<VecOrSingle<Address>>,

    pub kind: Option<VecOrSingle<EventKind>>,

    // TODO: remove this. Kept for backward compatibility.
    pub symbol: Option<VecOrSingle<Address>>,

    pub id_range: Option<CborRange<EventId>>,

    pub date_range: Option<CborRange<Timestamp>>,

    pub events_filter_attribute_specific:
        BTreeMap<EventFilterAttributeSpecificIndex, EventFilterAttributeSpecific>,
}

impl<C> Encode<C> for EventFilter {
    fn encode<W: encode::Write>(
        &self,
        e: &mut Encoder<W>,
        _: &mut C,
    ) -> Result<(), encode::Error<W::Error>> {
        e.map(5 + self.events_filter_attribute_specific.len() as u64)?
            .u8(0)?
            .encode(&self.account)?
            .u8(1)?
            .encode(&self.kind)?
            .u8(2)?
            .encode(&self.symbol)?
            .u8(3)?
            .encode(&self.id_range)?
            .u8(4)?
            .encode(self.date_range)?;
        for (key, value) in self.events_filter_attribute_specific.iter() {
            e.encode(key)?.encode(value)?;
        }
        Ok(())
    }
}

impl<'b, C> Decode<'b, C> for EventFilter {
    fn decode(d: &mut Decoder<'b>, _: &mut C) -> Result<Self, minicbor::decode::Error> {
        use minicbor::decode::Error;

        let len = d.map()?;
        let mut account = None;
        let mut kind = None;
        let mut symbol = None;
        let mut id_range = None;
        let mut date_range = None;
        let mut events_filter_attribute_specific = BTreeMap::new();
        for _ in 0..len.unwrap_or_default() {
            use minicbor::data::Type;
            match d.datatype()? {
                Type::U8 | Type::U16 | Type::U32 | Type::U64 => {
                    let index = d.u16()?;
                    match index {
                        0 => account = d.decode()?,
                        1 => kind = d.decode()?,
                        2 => symbol = d.decode()?,
                        3 => id_range = d.decode()?,
                        4 => date_range = d.decode()?,
                        i => return Err(Error::message(format!("Unknown key {i}"))),
                    }
                }
                Type::Array => {
                    let mut key: EventFilterAttributeSpecificIndex = d.decode()?;
                    events_filter_attribute_specific.insert(key, d.decode_with(&mut key)?);
                }
                t => return Err(Error::type_mismatch(t)),
            }
        }
        Ok(EventFilter {
            account,
            kind,
            symbol,
            id_range,
            date_range,
            events_filter_attribute_specific,
        })
    }
}

// TODO refactor to a trait object
#[derive(Clone, Copy, Eq, PartialEq, Debug, Ord, PartialOrd)]
pub enum EventFilterAttributeSpecificIndex {
    MultisigTransactionState,
}

impl From<EventFilterAttributeSpecificIndex> for AttributeRelatedIndex {
    fn from(idx: EventFilterAttributeSpecificIndex) -> Self {
        match idx {
            EventFilterAttributeSpecificIndex::MultisigTransactionState => {
                Self::new(9).with_index(1).with_index(0)
            }
        }
    }
}

impl TryFrom<AttributeRelatedIndex> for EventFilterAttributeSpecificIndex {
    type Error = minicbor::decode::Error;
    fn try_from(idx: AttributeRelatedIndex) -> Result<Self, Self::Error> {
        if idx == AttributeRelatedIndex::new(9).with_index(1).with_index(0) {
            return Ok(EventFilterAttributeSpecificIndex::MultisigTransactionState);
        }
        Err(Self::Error::message(format!("Unknown variant {idx:?}")))
    }
}

impl<C> Encode<C> for EventFilterAttributeSpecificIndex {
    fn encode<W: encode::Write>(
        &self,
        e: &mut Encoder<W>,
        _: &mut C,
    ) -> Result<(), encode::Error<W::Error>> {
        let a: AttributeRelatedIndex = (*self).into();
        e.encode(a)?;
        Ok(())
    }
}

impl<'b, C> Decode<'b, C> for EventFilterAttributeSpecificIndex {
    fn decode(d: &mut Decoder<'b>, _: &mut C) -> Result<Self, minicbor::decode::Error> {
        let a: AttributeRelatedIndex = d.decode()?;
        a.try_into()
    }
}

// TODO refactor to a trait object
#[derive(Clone, Eq, PartialEq, Debug)]
pub enum EventFilterAttributeSpecific {
    MultisigTransactionState(VecOrSingle<MultisigTransactionState>),
}

impl<C> Encode<C> for EventFilterAttributeSpecific {
    fn encode<W: encode::Write>(
        &self,
        e: &mut Encoder<W>,
        _: &mut C,
    ) -> Result<(), encode::Error<W::Error>> {
        match self {
            EventFilterAttributeSpecific::MultisigTransactionState(state) => e.encode(state),
        }
        .map(|_| ())
    }
}

impl<'b> Decode<'b, EventFilterAttributeSpecificIndex> for EventFilterAttributeSpecific {
    fn decode(
        d: &mut Decoder<'b>,
        ctx: &mut EventFilterAttributeSpecificIndex,
    ) -> Result<Self, minicbor::decode::Error> {
        match ctx {
            EventFilterAttributeSpecificIndex::MultisigTransactionState => {
                Ok(Self::MultisigTransactionState(d.decode()?))
            }
        }
    }
}

/// A trait that can apply to
pub trait AddressContainer {
    fn addresses(&self) -> BTreeSet<Address>;
}

impl<T: AddressContainer> AddressContainer for Box<T> {
    fn addresses(&self) -> BTreeSet<Address> {
        self.as_ref().addresses()
    }
}

impl<T: AddressContainer> AddressContainer for Arc<T> {
    fn addresses(&self) -> BTreeSet<Address> {
        self.as_ref().addresses()
    }
}

impl AddressContainer for Address {
    fn addresses(&self) -> BTreeSet<Address> {
        BTreeSet::from([*self])
    }
}

impl<I: AddressContainer> AddressContainer for Option<I> {
    fn addresses(&self) -> BTreeSet<Address> {
        match self {
            Some(t) => t.addresses(),
            None => BTreeSet::new(),
        }
    }
}

impl<V> AddressContainer for BTreeMap<Address, V> {
    fn addresses(&self) -> BTreeSet<Address> {
        self.keys().cloned().collect()
    }
}

macro_rules! define_event_kind {
    ( $( [ $index: literal $(, $sub: literal )* ] $name: ident { $( $idx: literal | $fname: ident : $type: ty, )* }, )* ) => {
        #[derive(
            Copy,
            Clone,
            Debug,
            Ord,
            PartialOrd,
            Eq,
            PartialEq,
            strum_macros::Display,
            strum_macros::EnumIter,
            strum_macros::EnumString,
        )]
        #[repr(u8)]
        #[strum(serialize_all = "kebab-case")]
        #[non_exhaustive]
        pub enum EventKind {
            $( $name ),*
        }

        impl From<EventKind> for AttributeRelatedIndex {
            fn from(other: EventKind) -> Self {
                match other {
                    $( EventKind :: $name => AttributeRelatedIndex::new($index) $(.with_index($sub))* ),*
                }
            }
        }

        impl From<&EventInfo> for EventKind {
            fn from(other: &EventInfo) -> Self {
                match other {
                    $( EventInfo :: $name { .. } => EventKind :: $name ),*
                }
            }
        }

        impl TryFrom<AttributeRelatedIndex> for EventKind {
            type Error = Vec<u32>;

            fn try_from(other: AttributeRelatedIndex) -> Result<Self, Vec<u32>> {
                match &other.flattened()[..] {
                    $( [ $index $(, $sub)* ] => Ok( EventKind :: $name ), )*
                    x => Err(x.to_vec()),
                }
            }
        }

        impl<C> Encode<C> for EventKind {
            fn encode<W: encode::Write>(&self, e: &mut Encoder<W>, ctx: &mut C) -> Result<(), encode::Error<W::Error>> {
                Into::<AttributeRelatedIndex>::into(*self).encode(e, ctx)
            }
        }

        impl<'b, C> Decode<'b, C> for EventKind {
            fn decode(d: &mut Decoder<'b>, _: &mut C) -> Result<Self, minicbor::decode::Error> {
                TryFrom::try_from(d.decode::<AttributeRelatedIndex>()?)
                    .map_err(|_| minicbor::decode::Error::message("Invalid attribute index"))
            }
        }
    }
}

macro_rules! define_event_info_symbol {
    (@pick_symbol) => {};
    (@pick_symbol $name: ident symbol $(,)? $( $name_: ident $( $tag_: ident )*, )* ) => {
        return Some(*$name)
    };
    (@pick_symbol $name_: ident $( $tag_: ident )*, $( $name: ident $( $tag: ident )*, )* ) => {
        define_event_info_symbol!(@pick_symbol $( $name $( $tag )*, )* )
    };

    (@inner) => {};
    (@inner $name: ident inner $(,)? $( $name_: ident $( $tag_: ident )*, )* ) => {
        if let Some(s) = $name .symbol() {
            return Some(s);
        }
    };
    (@inner $name_: ident $( $tag_: ident )*, $( $name: ident $( $tag: ident )*, )* ) => {
        define_event_info_symbol!(@inner $( $name $( $tag )*, )* )
    };

    ( $( $name: ident { $( $fname: ident $( $tag: ident )* , )* } )* ) => {
        pub fn symbol(&self) -> Option<Symbol> {
            match self {
                $( EventInfo :: $name {
                    $( $fname, )*
                } => {
                    // Remove warnings.
                    $( let _ = $fname; )*
                    define_event_info_symbol!(@pick_symbol $( $fname $( $tag )*, )* );

                    // If we're here, we need to go deeper. Check if there's an inner.
                    define_event_info_symbol!(@inner $( $fname $( $tag )*, )*);
                } )*
            }

            None
        }
    };
}

macro_rules! define_event_info_memo {
    (@pick_memo) => {};
    (@pick_memo $name: ident memo $(,)? $( $name_: ident $( $tag_: ident )*, )* ) => {
        return $name .as_ref()
    };
    (@pick_memo $name_: ident $( $tag_: ident )*, $( $name: ident $( $tag: ident )*, )* ) => {
        define_event_info_memo!(@pick_memo $( $name $( $tag )*, )* )
    };

    ( $( $name: ident { $( $fname: ident $( $tag: ident )* , )* } )* ) => {
        #[inline]
        pub fn memo(&self) -> Option<&Memo> {
            match self {
                $( EventInfo :: $name {
                    $( $fname, )*
                } => {
                    // Remove warnings.
                    $( let _ = $fname; )*
                    define_event_info_memo!(@pick_memo $( $fname $( $tag )*, )* );
                } )*
            }

            None
        }
    };
}

macro_rules! define_event_info_addresses_trait {
    (@field $set: ident) => {};
    (@field $set: ident $name: ident id $(,)? $( $name_: ident $( $tag_: ident )*, )* ) => {
        $set.extend(AddressContainer::addresses($name).into_iter());
        define_event_info_addresses_trait!(@field $set $( $name_ $( $tag_ )*, )* );
    };
    (@field $set: ident $name: ident maybe_owner $(,)? $( $name_: ident $( $tag_: ident )*, )* ) => {
        if let Some(n) = $name.as_ref() {
            match n {
                Either::Left(addr) => { $set.insert(addr); },
                Either::Right(_) => {}
            }
        }
        define_event_info_addresses!(@field $set $( $name_ $( $tag_ )*, )* );
    };
    (@field $set: ident $name_: ident $( $tag_: ident )*, $( $name: ident $( $tag: ident )*, )* ) => {
        define_event_info_addresses_trait!(@field $set $( $name $( $tag )*, )* );
    };

    ( $( $name: ident { $( $fname: ident $( $tag: ident )* , )* } )* ) => {
        impl AddressContainer for EventInfo {
            fn addresses(&self) -> BTreeSet<Address> {
                match self {
                    $( EventInfo :: $name {
                        $( $fname, )*
                    } => {
                        // Remove warnings.
                        $( let _ = $fname; )*

                        // Allow unused mut as there might not be fields to set here.
                        #[allow(unused_mut)]
                        let mut set = BTreeSet::<Address>::new();

                        define_event_info_addresses_trait!(@field set $( $fname $( $tag )*, )* );

                        return set;
                    } )*
                }
            }
        }
    };
}

macro_rules! define_event_info {
    ( $( $name: ident { $( $idx: literal | $fname: ident : $type: ty $([ $( $tag: ident )* ])?, )* }, )* ) => {
        #[derive(Clone, Debug, PartialEq, Eq)]
        #[non_exhaustive]
        pub enum EventInfo {
            $( $name {
                $( $fname: $type ),*
            } ),*
        }

        impl EventInfo {
            define_event_info_symbol!( $( $name { $( $fname $( $( $tag )* )?, )* } )* );
            define_event_info_memo!( $( $name { $( $fname $( $( $tag )* )?, )* } )* );

            fn is_about(&self, id: Address) -> bool {
                self.addresses().contains(&id)
            }
        }

<<<<<<< HEAD
        define_event_info_addresses_trait!( $( $name { $( $fname $( $( $tag )* )?, )* } )* );
        encode_event_info!( $( $name { $( $idx => $fname : $type, )* }, )* );
=======
        encode_event_info!( $( $name { $( $idx => $fname : $type $([ $( $tag )* ])?, )* }, )* );
    };
}

macro_rules! event_info_count_field {
    (@single $name: ident []) => {
        1u64
    };
    (@single $name: ident [ memo $( $tag: ident )* ]) => {
        match $name {
            Some(_) => 1u64,
            None => 0u64,
        }
    };
    (@single $name: ident [ $head: ident $( $tail: ident )* ]) => {
        event_info_count_field!(@single $name [ $( $tail )* ] )
    };

    ( $( $name: ident $([ $( $tag: ident )* ])?, )* ) => {
        1u64 $(+ event_info_count_field!(@single $name [ $( $( $tag )* )?]) )*
>>>>>>> 8fc0eb2d
    };
}

macro_rules! encode_event_info_field {
    // By default, just encode the field.
    (@inner $e: ident $idx: literal $name: ident []) => {
        $e.u8($idx)?.encode($name)?;
    };
    (@inner $e: ident $idx: literal $name: ident [ memo $( $tail: ident )* ]) => {
        if let Some(field) = $name {
            $e.u8($idx)?.encode(field)?;
        }
    };
    (@inner $e: ident $idx: literal $name: ident [ $head: ident $( $tail: ident )* ]) => {
        encode_event_info_field!($e $idx $name [ $( $tail )* ])
    };

    ($e: ident $idx: literal $name: ident $([ $( $tag: ident )* ])?) => {
        encode_event_info_field!(@inner $e $idx $name [ $( $( $tag )* )? ])
    };
}

macro_rules! encode_event_info_unpack_decode {
    (@inner $name: ident $idx: literal []) => {
        $name.ok_or(minicbor::decode::Error::missing_value($idx))
    };
    (@inner $name: ident $idx: literal [memo $( $tail: ident )*]) => {
        match $name {
            Some(x) => Ok(x),
            None => Ok(None),
        }
    };
    (@inner $name: ident $idx: literal [$head: ident $( $tail: ident )*]) => {
        encode_event_info_unpack_decode!( $name $idx [$( $tail )*] )
    };

    ($name: ident $idx: literal $([ $( $tag: ident )* ])?) => {
        encode_event_info_unpack_decode!(@inner $name $idx [ $( $( $tag )* )? ] )
    };
}

macro_rules! encode_event_info {
    ( $( $sname: ident { $( $idx: literal => $name: ident : $type: ty $([ $( $tag: ident )* ])?, )*  }, )* ) => {
        impl<C> Encode<C> for EventInfo {
            fn encode<W: encode::Write>(
                &self,
                e: &mut Encoder<W>,
                _: &mut C,
            ) -> Result<(), encode::Error<W::Error>> {
                match self {
                    $(  EventInfo :: $sname { $( $name, )* } => {
                            e.map( event_info_count_field!( $( $name $([ $( $tag )* ])?, )* ) )?
                                .u8(0)?.encode(EventKind :: $sname)?;

                            $( encode_event_info_field!( e $idx $name $([ $( $tag )* ])? ); )*
                            Ok(())
                        }, )*
                }
            }
        }

        impl<'b, C> Decode<'b, C> for EventInfo {
            fn decode(d: &mut Decoder<'b>, _: &mut C) -> Result<Self, minicbor::decode::Error> {
                let mut len = d.map()?.ok_or(minicbor::decode::Error::message(
                    "Invalid event type.",
                ))?;

                if d.u8()? != 0 {
                    return Err(minicbor::decode::Error::message(
                        "EventKind should be the first item.",
                    ));
                }
                #[allow(unreachable_patterns)]
                match d.decode::<EventKind>()? {
                    $(  EventKind :: $sname => {
                        $( let mut $name : Option< $type > = None; )*
                        // len also includes the index 0 which is treated outside this macro.
                        while len > 1 {
                            match d.u32()? {
                                $( $idx => $name = Some(d.decode()?), )*

                                x => return Err(minicbor::decode::Error::unknown_variant(x)),
                            }
                            len -= 1;
                        }

                        $(
                            let $name: $type = encode_event_info_unpack_decode!( $name $idx $( [ $( $tag )* ] )? ) ?;
                        )*

                        Ok(EventInfo :: $sname {
                            $( $name, )*
                        })
                    }, )*
                    _ => Err(minicbor::decode::Error::message("Unsupported event kind"))
                }
            }
        }
    }
}

macro_rules! define_multisig_event {
    (@addresses $arg: ident [ addresses $( $struct_tag: ident )* ]) => {
        $arg .addresses()
    };
    (@addresses $arg: ident [ $struct_tag: ident $( $last: ident )* ]) => {
        define_multisig_event!(@addresses $arg [ $( $last )* ])
    };
    (@addresses $arg: ident []) => {
        BTreeSet::new()
    };

    ( $( $name: ident $(: $arg: ty $([ $( $struct_tag: ident )* ])? )?, )* ) => {
        #[derive(Clone, Debug, Eq, PartialEq)]
        #[non_exhaustive]
        pub enum AccountMultisigTransaction {
            $( $( $name($arg), )? )*
        }

        impl AccountMultisigTransaction {
            pub fn symbol(&self) -> Option<Address> {
                // TODO: implement this for recursively checking if inner infos
                // has a symbol defined.
                None
            }

            pub fn is_about(&self, id: Address) -> bool {
                self.addresses().contains(&id)
            }
        }

        impl AddressContainer for AccountMultisigTransaction {
            fn addresses(&self) -> BTreeSet<Address> {
                match self {
                    $(
                    $( AccountMultisigTransaction :: $name(arg) => {
                        let _: $arg;  // We do this to remove a macro error for not using $arg.
                        let _ = arg;  // Same, but at rustc level (after macro expansions).

                        define_multisig_event!(@addresses arg [ $( $( $struct_tag )* )? ])
                    }, )?
                    )*
                }
            }
        }

        impl<C> Encode<C> for AccountMultisigTransaction {
            fn encode<W: encode::Write>(
                &self,
                e: &mut Encoder<W>,
                _: &mut C,
            ) -> Result<(), encode::Error<W::Error>> {
                match self {
                    $(
                    $( AccountMultisigTransaction :: $name(arg) => {
                        let _: $arg;  // We do this to remove a macro error for not using $arg.
                        e.map(2)?
                         .u8(0)?.encode(EventKind:: $name)?
                         .u8(1)?.encode(arg)?;
                    }, )?
                    )*
                }
                Ok(())
            }
        }

        impl<'b, C> Decode<'b, C> for AccountMultisigTransaction {
            fn decode(d: &mut Decoder<'b>, _: &mut C) -> Result<Self, minicbor::decode::Error> {
                let len = d.map()?.ok_or(minicbor::decode::Error::message(
                    "Invalid event type.",
                ))?;

                if len != 2 {
                    return Err(minicbor::decode::Error::message("Transactions must have 2 values"));
                }
                if d.u8()? != 0 {
                    return Err(minicbor::decode::Error::message(
                        "EventKind should be the first item.",
                    ));
                }
                #[allow(unreachable_patterns)]
                match d.decode::<EventKind>()? {
                    $(
                    $(  EventKind :: $name => {
                        let _: $arg;  // We do this to remove a macro error for not using $arg.
                        if d.u8()? != 1 {
                            Err(minicbor::decode::Error::message("Invalid field index"))
                        } else {
                            Ok(Self :: $name(d.decode()?))
                        }
                    }, )?
                    )*
                    _ => return Err(minicbor::decode::Error::message("Unsupported transaction kind"))
                }
            }
        }
    }
}

macro_rules! define_event {
    ( $( [ $index: literal $(, $sub: literal )* ] $name: ident $(($method_arg: ty $([ $( $struct_tag: ident )* ])? ))? { $( $idx: literal | $fname: ident : $type: ty $([ $($tag: ident)* ])?, )* }, )* ) => {
        define_event_kind!( $( [ $index $(, $sub )* ] $name { $( $idx | $fname : $type, )* }, )* );
        define_event_info!( $( $name { $( $idx | $fname : $type $([ $( $tag )* ])?, )* }, )* );

        define_multisig_event!( $( $name $(: $method_arg $([ $( $struct_tag )* ])? )?, )* );
    }
}

// We flatten the attribute related index here, but it is unflattened when serializing.
define_event! {
    [6, 0]      Send (crate::ledger::SendArgs [ addresses ]) {
        1     | from:                   Address                                [ id ],
        2     | to:                     Address                                [ id ],
        3     | symbol:                 Symbol                                 [ symbol ],
        4     | amount:                 TokenAmount,
        5     | memo:                   Option<Memo>,
    },
    [7, 0]      KvStorePut (crate::kvstore::PutArgs) {
        1     | key:                    ByteVec,
        2     | value:                  ByteVec,
        3     | owner:                  Address                                [ id ],
    },
    [7, 1]      KvStoreDisable (crate::kvstore::DisableArgs) {
        1     | key:                    ByteVec,
        2     | reason:                 Option<Reason<u64>>,
    },
    [9, 0]      AccountCreate (crate::account::CreateArgs [ addresses ]) {
        1     | account:                Address                                [ id ],
        2     | description:            Option<String>,
        3     | roles:                  AddressRoleMap                         [ id ],
        4     | features:               crate::account::features::FeatureSet,
    },
    [9, 1]      AccountSetDescription (crate::account::SetDescriptionArgs [ addresses ]) {
        1     | account:                Address                                [ id ],
        2     | description:            String,
    },
    [9, 2]      AccountAddRoles (crate::account::AddRolesArgs [ addresses ]) {
        1     | account:                Address                                [ id ],
        2     | roles:                  AddressRoleMap                         [ id ],
    },
    [9, 3]      AccountRemoveRoles (crate::account::RemoveRolesArgs [ addresses ]) {
        1     | account:                Address                                [ id ],
        2     | roles:                  AddressRoleMap                         [ id ],
    },
    [9, 4]      AccountDisable (crate::account::DisableArgs [ addresses ]) {
        1     | account:                Address                                [ id ],
    },
    [9, 5]      AccountAddFeatures (crate::account::AddFeaturesArgs [ addresses ]) {
        1     | account:                Address                                [ id ],
        2     | roles:                  AddressRoleMap                         [ id ],
        3     | features:               crate::account::features::FeatureSet,
    },
    [9, 1, 0]   AccountMultisigSubmit (crate::account::features::multisig::SubmitTransactionArgs [ addresses ]) {
        1     | submitter:              Address                                [ id ],
        2     | account:                Address                                [ id ],
        3     | memo_:                  Option<MemoLegacy<String>>,
        4     | transaction:            Box<AccountMultisigTransaction>        [ id ],
        5     | token:                  Option<ByteVec>,
        6     | threshold:              u64,
        7     | timeout:                Timestamp,
        8     | execute_automatically:  bool,
        9     | data_:                  Option<DataLegacy>,
        10    | memo:                   Option<Memo>                           [ memo ],
    },
    [9, 1, 1]   AccountMultisigApprove (crate::account::features::multisig::ApproveArgs) {
        1     | account:                Address                                [ id ],
        2     | token:                  ByteVec,
        3     | approver:               Address                                [ id ],
    },
    [9, 1, 2]   AccountMultisigRevoke (crate::account::features::multisig::RevokeArgs) {
        1     | account:                Address                                [ id ],
        2     | token:                  ByteVec,
        3     | revoker:                Address                                [ id ],
    },
    [9, 1, 3]   AccountMultisigExecute (crate::account::features::multisig::ExecuteArgs) {
        1     | account:                Address                                [ id ],
        2     | token:                  ByteVec,
        3     | executer:               Option<Address>                        [ id ],
        4     | response:               ResponseMessage,
    },
    [9, 1, 4]   AccountMultisigWithdraw (crate::account::features::multisig::WithdrawArgs) {
        1     | account:                Address                                [ id ],
        2     | token:                  ByteVec,
        3     | withdrawer:             Address                                [ id ],
    },
    [9, 1, 5]   AccountMultisigSetDefaults (crate::account::features::multisig::SetDefaultsArgs [ addresses ]) {
        1     | submitter:              Address                                [ id ],
        2     | account:                Address                                [ id ],
        3     | threshold:              Option<u64>,
        4     | timeout_in_secs:        Option<u64>,
        5     | execute_automatically:  Option<bool>,
    },
    [9, 1, 6]   AccountMultisigExpired {
        1     | account:                Address                                [ id ],
        2     | token:                  ByteVec,
        3     | time:                   Timestamp,
    },
<<<<<<< HEAD
    [13, 0]     KvStoreTransfer (crate::kvstore::TransferArgs [ addresses ]) {
=======
    [11, 0]     TokenCreate (module::ledger::TokenCreateArgs) {
        1     | summary:                ledger::TokenInfoSummary,
        2     | symbol:                 Address                                [ id ],
        3     | owner:                  Option<ledger::TokenMaybeOwner>        [ maybe_owner ],
        4     | initial_distribution:   Option<ledger::LedgerTokensAddressMap>,
        5     | maximum_supply:         Option<ledger::TokenAmount>,
        6     | extended_info:          Option<module::ledger::extended_info::TokenExtendedInfo>,
        7     | memo:                   Option<Memo>                           [memo],
    },
    [11, 1]     TokenUpdate (module::ledger::TokenUpdateArgs) {
        1     | symbol:                 Address                                [ id ],
        2     | name:                   Option<String>,
        3     | ticker:                 Option<String>,
        4     | decimals:               Option<u64>,
        5     | owner:                  Option<ledger::TokenMaybeOwner>        [ maybe_owner ],
        6     | memo:                   Option<Memo>                           [ memo ],
    },
    [11, 2]     TokenAddExtendedInfo (module::ledger::TokenAddExtendedInfoArgs) {
        1     | symbol:                 Address                                [ id ],
        2     | extended_info:          Vec<AttributeRelatedIndex>,
        3     | memo:                   Option<Memo>                           [ memo ],
    },
    [11, 3]     TokenRemoveExtendedInfo (module::ledger::TokenRemoveExtendedInfoArgs) {
        1     | symbol:                 Address                                [ id ],
        2     | extended_info:          Vec<AttributeRelatedIndex>,
        3     | memo:                   Option<Memo>                           [ memo ],
    },
    [12, 0]     TokenMint (module::ledger::TokenMintArgs) {
        1     | symbol:                 Address                                [ id ],
        2     | distribution:           ledger::LedgerTokensAddressMap,
        3     | memo:                   Option<Memo>                           [ memo ],
    },
    [12, 1]     TokenBurn (module::ledger::TokenBurnArgs) {
        1     | symbol:                 Address                                [ id ],
        2     | distribution:           ledger::LedgerTokensAddressMap,
        3     | memo:                   Option<Memo>                           [ memo ],
    },
    [13, 0]     KvStoreTransfer (module::kvstore::TransferArgs) {
>>>>>>> 8fc0eb2d
        1     | key:                    ByteVec,
        2     | owner:                  Address                                [ id ],
        3     | new_owner:              Address                                [ id ],
    },
}

/// An Event that happened on the server and that is part of the log.
#[derive(Debug, Encode, Decode)]
#[cbor(map)]
pub struct EventLog {
    #[n(0)]
    pub id: EventId,

    #[n(1)]
    pub time: Timestamp,

    #[n(2)]
    pub content: EventInfo,
}

impl EventLog {
    pub fn kind(&self) -> EventKind {
        EventKind::from(&self.content)
    }

    pub fn symbol(&self) -> Option<Address> {
        self.content.symbol()
    }

    pub fn is_about(&self, id: Address) -> bool {
        self.content.is_about(id)
    }
}

#[cfg(test)]
mod test {
    use super::*;
<<<<<<< HEAD
    use crate::account::features::multisig::SubmitTransactionArgs;
    use crate::ledger::SendArgs;
=======
>>>>>>> 8fc0eb2d
    use many_identity::testing::identity;

    #[test]
    fn eventid_from_bytevec() {
        let b = ByteVec::from(vec![1, 2, 3, 4, 5]);
        let t = EventId::from(b.clone());

        assert_eq!(b.as_slice(), Into::<Vec<u8>>::into(t));
    }

    #[test]
    fn eventid_from_biguint() {
        let v = u64::MAX;
        let t = EventId::from(BigUint::from(v));

        assert_eq!(v.to_be_bytes(), Into::<Vec<u8>>::into(t).as_slice());
    }

    #[test]
    fn eventid_from_u64() {
        let v = u64::MAX;
        let t = EventId::from(v);

        assert_eq!(v.to_be_bytes(), Into::<Vec<u8>>::into(t).as_slice());
    }

    #[test]
    fn eventid_add() {
        let v = u64::MAX;
        let mut t = EventId::from(v) + 1;

        assert_eq!(
            Into::<Vec<u8>>::into(t.clone()),
            (BigUint::from(u64::MAX) + 1u32).to_bytes_be()
        );
        t += 1;
        assert_eq!(
            Into::<Vec<u8>>::into(t),
            (BigUint::from(u64::MAX) + 2u32).to_bytes_be()
        );

        let b = ByteVec::from(v.to_be_bytes().to_vec());
        let t2 = EventId::from(v) + b;

        assert_eq!(
            Into::<Vec<u8>>::into(t2),
            (BigUint::from(v) * 2u64).to_bytes_be()
        );
    }

    #[test]
    fn eventid_sub() {
        let v = u64::MAX;
        let t = EventId::from(v) - 1;

        assert_eq!(Into::<Vec<u8>>::into(t), (v - 1).to_be_bytes());

        let b = ByteVec::from(1u64.to_be_bytes().to_vec());
        let t2 = EventId::from(v) - b;

        assert_eq!(Into::<Vec<u8>>::into(t2), (v - 1).to_be_bytes());
    }

    #[test]
    fn event_info_addresses() {
        let i0 = identity(0);
        let i01 = i0.with_subresource_id(1).unwrap();

        let s0 = EventInfo::Send {
            from: i0,
            to: i01,
            symbol: Default::default(),
            amount: Default::default(),
            memo: None,
        };
        assert_eq!(s0.addresses(), BTreeSet::from_iter([i0, i01]));
    }

    #[test]
    fn event_info_addresses_inner() {
        let i0 = identity(0);
        let i1 = identity(1);
        let i01 = i0.with_subresource_id(1).unwrap();
        let i11 = i1.with_subresource_id(1).unwrap();

        let s0 = EventInfo::AccountMultisigSubmit {
            submitter: i0,
            account: i1,
            memo: None,
            transaction: Box::new(AccountMultisigTransaction::Send(SendArgs {
                from: Some(i01),
                to: i11,
                amount: Default::default(),
                symbol: Default::default(),
            })),
            token: None,
            threshold: 0,
            timeout: Timestamp::now(),
            execute_automatically: false,
            data_: None,
            memo_: None,
        };
        assert_eq!(s0.addresses(), BTreeSet::from_iter([i0, i01, i1, i11]));
    }

    #[test]
    fn event_info_addresses_inner_inner() {
        let i0 = identity(0);
        let i1 = identity(1);
        let i2 = identity(2);
        let i01 = i0.with_subresource_id(1).unwrap();
        let i11 = i1.with_subresource_id(1).unwrap();

        let s0 = AccountMultisigTransaction::AccountMultisigSubmit(SubmitTransactionArgs {
            account: i0,
            memo_: None,
            transaction: Box::new(AccountMultisigTransaction::Send(SendArgs {
                from: Some(i01),
                to: i11,
                amount: Default::default(),
                symbol: Default::default(),
            })),
            threshold: None,
            timeout_in_secs: None,
            execute_automatically: None,
            data_: None,
            memo: None,
        });
        let s1 = EventInfo::AccountMultisigSubmit {
            submitter: i1,
            account: i2,
            memo: None,
            transaction: Box::new(s0),
            token: None,
            threshold: 0,
            timeout: Timestamp::now(),
            execute_automatically: false,
            data_: None,
            memo_: None,
        };
        assert_eq!(s1.addresses(), BTreeSet::from_iter([i0, i01, i1, i11, i2]));
    }

    #[test]
    fn event_info_is_about() {
        let i0 = identity(0);
        let i1 = identity(1);
        let i01 = i0.with_subresource_id(1).unwrap();
        let i11 = i1.with_subresource_id(1).unwrap();

        let s0 = EventInfo::Send {
            from: i0,
            to: i01,
            symbol: Default::default(),
            amount: Default::default(),
            memo: None,
        };
        assert!(s0.is_about(i0));
        assert!(s0.is_about(i01));
        assert!(!s0.is_about(i1));
        assert!(!s0.is_about(i11));
    }

    #[test]
    fn event_info_is_about_null() {
        let i0 = identity(0);
        let i01 = i0.with_subresource_id(1).unwrap();
        let token = Vec::new().into();

        let s0 = EventInfo::AccountMultisigExecute {
            account: i01,
            token,
            executer: None,
            response: Default::default(),
        };
        assert!(s0.is_about(i01));
        assert!(!s0.is_about(Address::anonymous()));
    }

    #[test]
    fn event_info_symbol() {
        let i0 = identity(0);
        let i1 = identity(1);
        let i01 = i0.with_subresource_id(1).unwrap();

        let event = EventInfo::Send {
            from: i0,
            to: i01,
            symbol: i1,
            amount: Default::default(),
            memo: None,
        };
        assert_eq!(event.symbol(), Some(i1));

        let event = EventInfo::AccountDisable { account: i0 };
        assert_eq!(event.symbol(), None);
    }

<<<<<<< HEAD
    #[test]
    fn memo_works() {
        let i0 = identity(0);
        let i1 = identity(1);
        let i01 = i0.with_subresource_id(1).unwrap();

        let event = EventInfo::Send {
            from: i0,
            to: i01,
            symbol: i1,
            amount: Default::default(),
        };
        assert_eq!(event.memo(), None);

        let event = EventInfo::AccountMultisigSubmit {
            submitter: i0,
            account: i1,
            memo_: Some(MemoLegacy::try_from("Hello".to_string()).unwrap()),
            transaction: Box::new(AccountMultisigTransaction::Send(SendArgs {
                from: None,
                to: Default::default(),
                amount: Default::default(),
                symbol: Default::default(),
            })),
            token: None,
            threshold: 0,
            timeout: Timestamp::now(),
            execute_automatically: false,
            data_: Some(DataLegacy::try_from(b"World".to_vec()).unwrap()),
            memo: Some(Memo::try_from("Foo").unwrap()),
        };
        assert_eq!(event.memo().unwrap(), "Foo");
    }

    #[test]
    fn memo_does_not_return_legacy() {
        let i0 = identity(0);
        let i1 = identity(1);

        let event = EventInfo::AccountMultisigSubmit {
            submitter: i0,
            account: i1,
            memo_: Some(MemoLegacy::try_from("Hello".to_string()).unwrap()),
            transaction: Box::new(AccountMultisigTransaction::Send(SendArgs {
                from: None,
                to: Default::default(),
                amount: Default::default(),
                symbol: Default::default(),
            })),
            token: None,
            threshold: 0,
            timeout: Timestamp::now(),
            execute_automatically: false,
            data_: Some(DataLegacy::try_from(b"World".to_vec()).unwrap()),
            memo: None,
        };
        assert_eq!(event.memo(), None);
    }

=======
>>>>>>> 8fc0eb2d
    mod event_info {
        use super::super::*;
        use crate::ledger::SendArgs;
        use many_identity::testing::identity;
        use many_types::cbor::CborAny;
        use many_types::Memo;
        use proptest::prelude::*;
        use proptest::string::string_regex;

        fn _create_event_info(memo: Memo, transaction: AccountMultisigTransaction) -> EventInfo {
            EventInfo::AccountMultisigSubmit {
                submitter: identity(0),
                account: identity(1),
                memo: Some(memo),
                transaction: Box::new(transaction),
                token: None,
                threshold: 1,
                timeout: Timestamp::now(),
                execute_automatically: false,
                memo_: None,
                data_: None,
            }
        }

        fn _create_event_info_no_memo(transaction: AccountMultisigTransaction) -> EventInfo {
            EventInfo::AccountMultisigSubmit {
                submitter: identity(0),
                account: identity(1),
                memo: None,
                transaction: Box::new(transaction),
                token: None,
                threshold: 1,
                timeout: Timestamp::now(),
                execute_automatically: false,
                memo_: None,
                data_: None,
            }
        }

        fn _assert_serde(info: EventInfo) {
            let bytes = minicbor::to_vec(info.clone()).expect("Could not serialize");
            let decoded: EventInfo = minicbor::decode(&bytes).expect("Could not decode");

            assert_eq!(format!("{decoded:?}"), format!("{info:?}"));
        }

        #[test]
        fn memo_does_not_encode_new_field() {
            let event = _create_event_info(
                Memo::try_from("Foo").unwrap(),
                AccountMultisigTransaction::Send(SendArgs {
                    from: None,
                    to: Default::default(),
                    amount: Default::default(),
                    symbol: Default::default(),
                    memo: None,
                }),
            );
            let bytes = minicbor::to_vec(&event).expect("Could not serialize");
            let map: BTreeMap<CborAny, CborAny> = minicbor::decode(&bytes).unwrap();
            assert!(map.contains_key(&CborAny::Int(10))); // 10 is memo.

            let event = _create_event_info_no_memo(AccountMultisigTransaction::Send(SendArgs {
                from: None,
                to: Default::default(),
                amount: Default::default(),
                symbol: Default::default(),
                memo: None,
            }));
            let bytes = minicbor::to_vec(&event).expect("Could not serialize");
            let map: BTreeMap<CborAny, CborAny> = minicbor::decode(&bytes).unwrap();
            assert!(!map.contains_key(&CborAny::Int(10))); // 10 is memo.

            let decoded: EventInfo = minicbor::decode(&bytes).unwrap();
            assert_eq!(event, decoded);
        }

        proptest! {
            // These tests can run for a long time, so limit the number of tests ran to limit the
            // time to run these tests.
            #![proptest_config(ProptestConfig::with_cases(50))]

            #[test]
            fn huge_memo(memo in string_regex("[A-Za-z0-9\\., ]{4001,5000}").unwrap()) {
                let memo: Option<Memo> = memo.try_into().ok();
                assert!(memo.is_none());
            }

            #[test]
            fn submit_send(memo in string_regex("[A-Za-z0-9\\., ]{0,4000}").unwrap(), amount: u64) {
                let memo = memo.try_into().unwrap();
                _assert_serde(
                    _create_event_info(memo, AccountMultisigTransaction::Send(crate::ledger::SendArgs {
                        from: Some(identity(2)),
                        to: identity(3),
                        symbol: identity(4),
                        amount: amount.into(),
                        memo: None,
                    })),
                );
            }

            #[test]
            fn submit_submit_send(memo in string_regex("[A-Za-z0-9\\., ]{0,4000}").unwrap(), memo2 in string_regex("[A-Za-z0-9\\., ]{0,4000}").unwrap(), amount: u64) {
                let memo = memo.try_into().unwrap();
                let memo2 = memo2.try_into().unwrap();
                _assert_serde(
                    _create_event_info(memo,
                        AccountMultisigTransaction::AccountMultisigSubmit(
                            crate::account::features::multisig::SubmitTransactionArgs {
                                account: identity(2),
                                memo: Some(memo2),
                                transaction: Box::new(AccountMultisigTransaction::Send(SendArgs {
                                    from: Some(identity(2)),
                                    to: identity(3),
                                    symbol: identity(4),
                                    amount: amount.into(),
                                    memo: None,
                                })),
                                threshold: None,
                                timeout_in_secs: None,
                                execute_automatically: None,
                                data_: None,
                                memo_: None,
                            }
                        )
                    )
                );
            }

            #[test]
            fn submit_set_defaults(memo in string_regex("[A-Za-z0-9\\., ]{0,4000}").unwrap()) {
                let memo = memo.try_into().unwrap();
                _assert_serde(
                    _create_event_info(memo, AccountMultisigTransaction::AccountMultisigSetDefaults(crate::account::features::multisig::SetDefaultsArgs {
                        account: identity(2),
                        threshold: Some(2),
                        timeout_in_secs: None,
                        execute_automatically: Some(false),
                    }))
                );
            }
        }
    }
}

#[cfg(test)]
mod tests {
    use crate::testutils::{call_module, call_module_cbor};
    use std::sync::{Arc, Mutex};

    use super::*;

    #[test]
    fn info() {
        let mut mock = MockEventsModuleBackend::new();
        mock.expect_info()
            .with(eq(InfoArgs {}))
            .times(1)
            .returning(|_args| {
                Ok(InfoReturn {
                    total: 12,
                    event_types: vec![EventKind::Send],
                })
            });
        let module = super::EventsModule::new(Arc::new(Mutex::new(mock)));

        let info_returns: InfoReturn =
            minicbor::decode(&call_module(1, &module, "events.info", "null").unwrap()).unwrap();

        assert_eq!(info_returns.total, 12);
        assert_eq!(info_returns.event_types, &[EventKind::Send]);
    }

    #[test]
    fn list() {
        let data = ListArgs {
            count: Some(1),
            order: None,
            filter: None,
        };
        let mut mock = MockEventsModuleBackend::new();
        mock.expect_list()
            .with(eq(data.clone()))
            .times(1)
            .returning(|_args| {
                Ok(ListReturns {
                    nb_events: 1,
                    events: vec![EventLog {
                        id: EventId::from(vec![1, 1, 1, 1]),
                        time: Timestamp::now(),
                        content: EventInfo::Send {
                            from: Address::anonymous(),
                            to: Address::anonymous(),
                            symbol: Default::default(),
                            amount: TokenAmount::from(1000u64),
                            memo: None,
                        },
                    }],
                })
            });
        let module = super::EventsModule::new(Arc::new(Mutex::new(mock)));

        let list_returns: ListReturns = minicbor::decode(
            &call_module_cbor(1, &module, "events.list", minicbor::to_vec(data).unwrap()).unwrap(),
        )
        .unwrap();

        assert_eq!(list_returns.nb_events, 1);
        assert_eq!(list_returns.events.len(), 1);
    }

    #[test]
    fn encode_decode() {
        let event = hex::decode(
            "a30045030000000201c11a62e7dcea02a500820\
982010301d92710582080e8acda9634f6f745be872b0e5e9b65b1d3624a3ba91c6432143\
f60e90000020245020000000103f604d92712a301d92710582080e8acda9634f6f745be8\
72b0e5e9b65b1d3624a3ba91c6432143f60e900000204a3003a00015f9001781d4163636\
f756e742077697468204944207b69647d20756e6b6e6f776e2e02a162696478326d61666\
66261686b736477617165656e6179793267786b65333268676237617134616f347774373\
4356c7366733677696a7005c11a62e7dcf5",
        )
        .unwrap();
        let event_log: EventLog = minicbor::decode(&event).unwrap();
        if let EventInfo::AccountMultisigExecute { response, .. } = event_log.content {
            assert!(response.data.unwrap_err().is_attribute_specific());
        }
    }

    #[test]
    fn encode_decode_event_filter() {
        let state_key = EventFilterAttributeSpecificIndex::MultisigTransactionState;
        let pending_state =
            EventFilterAttributeSpecific::MultisigTransactionState(VecOrSingle(vec![
                MultisigTransactionState::Pending,
            ]));
        let event_filter = EventFilter {
            account: None,
            kind: None,
            symbol: None,
            id_range: None,
            date_range: None,
            events_filter_attribute_specific: BTreeMap::from([(state_key, pending_state)]),
        };
        let encoded = minicbor::to_vec(&event_filter).unwrap();
        let decoded: EventFilter = minicbor::decode(&encoded).unwrap();

        assert_eq!(decoded, event_filter);
    }
}<|MERGE_RESOLUTION|>--- conflicted
+++ resolved
@@ -1,3 +1,4 @@
+use crate as module;
 use crate::account::features::multisig::MultisigTransactionState;
 use crate::account::AddressRoleMap;
 use many_error::{ManyError, Reason};
@@ -466,13 +467,13 @@
         define_event_info_addresses_trait!(@field $set $( $name_ $( $tag_ )*, )* );
     };
     (@field $set: ident $name: ident maybe_owner $(,)? $( $name_: ident $( $tag_: ident )*, )* ) => {
-        if let Some(n) = $name.as_ref() {
+        if let Some(n) = $name {
             match n {
-                Either::Left(addr) => { $set.insert(addr); },
+                Either::Left(addr) => { $set.insert(*addr); },
                 Either::Right(_) => {}
             }
         }
-        define_event_info_addresses!(@field $set $( $name_ $( $tag_ )*, )* );
+        define_event_info_addresses_trait!(@field $set $( $name_ $( $tag_ )*, )* );
     };
     (@field $set: ident $name_: ident $( $tag_: ident )*, $( $name: ident $( $tag: ident )*, )* ) => {
         define_event_info_addresses_trait!(@field $set $( $name $( $tag )*, )* );
@@ -521,10 +522,7 @@
             }
         }
 
-<<<<<<< HEAD
         define_event_info_addresses_trait!( $( $name { $( $fname $( $( $tag )* )?, )* } )* );
-        encode_event_info!( $( $name { $( $idx => $fname : $type, )* }, )* );
-=======
         encode_event_info!( $( $name { $( $idx => $fname : $type $([ $( $tag )* ])?, )* }, )* );
     };
 }
@@ -545,7 +543,6 @@
 
     ( $( $name: ident $([ $( $tag: ident )* ])?, )* ) => {
         1u64 $(+ event_info_count_field!(@single $name [ $( $( $tag )* )?]) )*
->>>>>>> 8fc0eb2d
     };
 }
 
@@ -843,9 +840,6 @@
         2     | token:                  ByteVec,
         3     | time:                   Timestamp,
     },
-<<<<<<< HEAD
-    [13, 0]     KvStoreTransfer (crate::kvstore::TransferArgs [ addresses ]) {
-=======
     [11, 0]     TokenCreate (module::ledger::TokenCreateArgs) {
         1     | summary:                ledger::TokenInfoSummary,
         2     | symbol:                 Address                                [ id ],
@@ -853,7 +847,7 @@
         4     | initial_distribution:   Option<ledger::LedgerTokensAddressMap>,
         5     | maximum_supply:         Option<ledger::TokenAmount>,
         6     | extended_info:          Option<module::ledger::extended_info::TokenExtendedInfo>,
-        7     | memo:                   Option<Memo>                           [memo],
+        7     | memo:                   Option<Memo>                           [ memo ],
     },
     [11, 1]     TokenUpdate (module::ledger::TokenUpdateArgs) {
         1     | symbol:                 Address                                [ id ],
@@ -883,8 +877,7 @@
         2     | distribution:           ledger::LedgerTokensAddressMap,
         3     | memo:                   Option<Memo>                           [ memo ],
     },
-    [13, 0]     KvStoreTransfer (module::kvstore::TransferArgs) {
->>>>>>> 8fc0eb2d
+    [13, 0]     KvStoreTransfer (module::kvstore::TransferArgs [ addresses ]) {
         1     | key:                    ByteVec,
         2     | owner:                  Address                                [ id ],
         3     | new_owner:              Address                                [ id ],
@@ -922,11 +915,8 @@
 #[cfg(test)]
 mod test {
     use super::*;
-<<<<<<< HEAD
     use crate::account::features::multisig::SubmitTransactionArgs;
     use crate::ledger::SendArgs;
-=======
->>>>>>> 8fc0eb2d
     use many_identity::testing::identity;
 
     #[test]
@@ -1021,6 +1011,7 @@
                 to: i11,
                 amount: Default::default(),
                 symbol: Default::default(),
+                memo: None,
             })),
             token: None,
             threshold: 0,
@@ -1048,6 +1039,7 @@
                 to: i11,
                 amount: Default::default(),
                 symbol: Default::default(),
+                memo: None,
             })),
             threshold: None,
             timeout_in_secs: None,
@@ -1125,7 +1117,6 @@
         assert_eq!(event.symbol(), None);
     }
 
-<<<<<<< HEAD
     #[test]
     fn memo_works() {
         let i0 = identity(0);
@@ -1137,6 +1128,7 @@
             to: i01,
             symbol: i1,
             amount: Default::default(),
+            memo: None,
         };
         assert_eq!(event.memo(), None);
 
@@ -1149,6 +1141,7 @@
                 to: Default::default(),
                 amount: Default::default(),
                 symbol: Default::default(),
+                memo: None,
             })),
             token: None,
             threshold: 0,
@@ -1174,6 +1167,7 @@
                 to: Default::default(),
                 amount: Default::default(),
                 symbol: Default::default(),
+                memo: None,
             })),
             token: None,
             threshold: 0,
@@ -1185,8 +1179,6 @@
         assert_eq!(event.memo(), None);
     }
 
-=======
->>>>>>> 8fc0eb2d
     mod event_info {
         use super::super::*;
         use crate::ledger::SendArgs;
