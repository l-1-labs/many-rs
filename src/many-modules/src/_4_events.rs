use crate as module;
use crate::account::features::multisig::MultisigTransactionState;
use many_error::{ManyError, Reason};
use many_identity::Address;
use many_macros::many_module;
use many_protocol::ResponseMessage;
use many_types::ledger;
use many_types::ledger::{Symbol, TokenAmount};
<<<<<<< HEAD
=======
use many_types::legacy::{DataLegacy, MemoLegacy};
>>>>>>> 817be3b0
use many_types::{AttributeRelatedIndex, CborRange, Memo, Timestamp, VecOrSingle};
use minicbor::bytes::ByteVec;
use minicbor::{encode, Decode, Decoder, Encode, Encoder};
use num_bigint::BigUint;
use std::collections::{BTreeMap, BTreeSet};

#[cfg(test)]
use mockall::{automock, predicate::*};

mod info;
mod list;

pub use info::*;
pub use list::*;

#[many_module(name = EventsModule, id = 4, namespace = events, many_modules_crate = crate)]
#[cfg_attr(test, automock)]
pub trait EventsModuleBackend: Send {
    fn info(&self, args: InfoArgs) -> Result<InfoReturn, ManyError>;
    fn list(&self, args: ListArgs) -> Result<ListReturns, ManyError>;
}

#[derive(Clone, Debug, Ord, PartialOrd, Eq, PartialEq)]
#[repr(transparent)]
pub struct EventId(ByteVec);

impl From<ByteVec> for EventId {
    fn from(t: ByteVec) -> EventId {
        EventId(t)
    }
}

impl From<EventId> for ByteVec {
    fn from(id: EventId) -> Self {
        id.0
    }
}

impl AsRef<[u8]> for EventId {
    fn as_ref(&self) -> &[u8] {
        self.0.as_ref()
    }
}

impl From<Vec<u8>> for EventId {
    fn from(t: Vec<u8>) -> EventId {
        EventId(ByteVec::from(t))
    }
}

impl From<u64> for EventId {
    fn from(v: u64) -> EventId {
        EventId(ByteVec::from(v.to_be_bytes().to_vec()))
    }
}

impl From<BigUint> for EventId {
    fn from(b: BigUint) -> EventId {
        EventId(ByteVec::from(b.to_bytes_be()))
    }
}

impl std::ops::Add<ByteVec> for EventId {
    type Output = EventId;

    fn add(self, rhs: ByteVec) -> Self::Output {
        (BigUint::from_bytes_be(&self.0) + BigUint::from_bytes_be(&rhs)).into()
    }
}

impl std::ops::Add<u32> for EventId {
    type Output = EventId;

    fn add(self, rhs: u32) -> Self::Output {
        (BigUint::from_bytes_be(&self.0) + rhs).into()
    }
}

impl std::ops::AddAssign<u32> for EventId {
    fn add_assign(&mut self, other: u32) {
        *self = self.clone() + other;
    }
}

impl std::ops::Sub<ByteVec> for EventId {
    type Output = EventId;

    fn sub(self, rhs: ByteVec) -> Self::Output {
        (BigUint::from_bytes_be(&self.0) - BigUint::from_bytes_be(&rhs)).into()
    }
}

impl std::ops::Sub<u32> for EventId {
    type Output = EventId;

    fn sub(self, rhs: u32) -> Self::Output {
        (BigUint::from_bytes_be(&self.0) - rhs).into()
    }
}

impl<C> Encode<C> for EventId {
    fn encode<W: encode::Write>(
        &self,
        e: &mut Encoder<W>,
        _: &mut C,
    ) -> Result<(), encode::Error<W::Error>> {
        e.bytes(&self.0)?;
        Ok(())
    }
}

impl<'b, C> Decode<'b, C> for EventId {
    fn decode(d: &mut Decoder<'b>, _: &mut C) -> Result<Self, minicbor::decode::Error> {
        Ok(EventId(ByteVec::from(d.bytes()?.to_vec())))
    }
}

impl From<EventId> for Vec<u8> {
    fn from(t: EventId) -> Vec<u8> {
        t.0.to_vec()
    }
}

#[derive(Clone, Debug, Default, Eq, PartialEq)]
pub struct EventFilter {
    pub account: Option<VecOrSingle<Address>>,

    pub kind: Option<VecOrSingle<EventKind>>,

    // TODO: remove this. Kept for backward compatibility.
    pub symbol: Option<VecOrSingle<Address>>,

    pub id_range: Option<CborRange<EventId>>,

    pub date_range: Option<CborRange<Timestamp>>,

    pub events_filter_attribute_specific:
        BTreeMap<EventFilterAttributeSpecificIndex, EventFilterAttributeSpecific>,
}

impl<C> Encode<C> for EventFilter {
    fn encode<W: encode::Write>(
        &self,
        e: &mut Encoder<W>,
        _: &mut C,
    ) -> Result<(), encode::Error<W::Error>> {
        e.map(5 + self.events_filter_attribute_specific.len() as u64)?
            .u8(0)?
            .encode(&self.account)?
            .u8(1)?
            .encode(&self.kind)?
            .u8(2)?
            .encode(&self.symbol)?
            .u8(3)?
            .encode(&self.id_range)?
            .u8(4)?
            .encode(self.date_range)?;
        for (key, value) in self.events_filter_attribute_specific.iter() {
            e.encode(key)?.encode(value)?;
        }
        Ok(())
    }
}

impl<'b, C> Decode<'b, C> for EventFilter {
    fn decode(d: &mut Decoder<'b>, _: &mut C) -> Result<Self, minicbor::decode::Error> {
        use minicbor::decode::Error;

        let len = d.map()?;
        let mut account = None;
        let mut kind = None;
        let mut symbol = None;
        let mut id_range = None;
        let mut date_range = None;
        let mut events_filter_attribute_specific = BTreeMap::new();
        for _ in 0..len.unwrap_or_default() {
            use minicbor::data::Type;
            match d.datatype()? {
                Type::U8 | Type::U16 | Type::U32 | Type::U64 => {
                    let index = d.u16()?;
                    match index {
                        0 => account = d.decode()?,
                        1 => kind = d.decode()?,
                        2 => symbol = d.decode()?,
                        3 => id_range = d.decode()?,
                        4 => date_range = d.decode()?,
                        i => return Err(Error::message(format!("Unknown key {i}"))),
                    }
                }
                Type::Array => {
                    let mut key: EventFilterAttributeSpecificIndex = d.decode()?;
                    events_filter_attribute_specific.insert(key, d.decode_with(&mut key)?);
                }
                t => return Err(Error::type_mismatch(t)),
            }
        }
        Ok(EventFilter {
            account,
            kind,
            symbol,
            id_range,
            date_range,
            events_filter_attribute_specific,
        })
    }
}

// TODO refactor to a trait object
#[derive(Clone, Copy, Eq, PartialEq, Debug, Ord, PartialOrd)]
pub enum EventFilterAttributeSpecificIndex {
    MultisigTransactionState,
}

impl From<EventFilterAttributeSpecificIndex> for AttributeRelatedIndex {
    fn from(idx: EventFilterAttributeSpecificIndex) -> Self {
        match idx {
            EventFilterAttributeSpecificIndex::MultisigTransactionState => {
                Self::new(9).with_index(1).with_index(0)
            }
        }
    }
}

impl TryFrom<AttributeRelatedIndex> for EventFilterAttributeSpecificIndex {
    type Error = minicbor::decode::Error;
    fn try_from(idx: AttributeRelatedIndex) -> Result<Self, Self::Error> {
        if idx == AttributeRelatedIndex::new(9).with_index(1).with_index(0) {
            return Ok(EventFilterAttributeSpecificIndex::MultisigTransactionState);
        }
        Err(Self::Error::message(format!("Unknown variant {idx:?}")))
    }
}

impl<C> Encode<C> for EventFilterAttributeSpecificIndex {
    fn encode<W: encode::Write>(
        &self,
        e: &mut Encoder<W>,
        _: &mut C,
    ) -> Result<(), encode::Error<W::Error>> {
        let a: AttributeRelatedIndex = (*self).into();
        e.encode(a)?;
        Ok(())
    }
}

impl<'b, C> Decode<'b, C> for EventFilterAttributeSpecificIndex {
    fn decode(d: &mut Decoder<'b>, _: &mut C) -> Result<Self, minicbor::decode::Error> {
        let a: AttributeRelatedIndex = d.decode()?;
        a.try_into()
    }
}

// TODO refactor to a trait object
#[derive(Clone, Eq, PartialEq, Debug)]
pub enum EventFilterAttributeSpecific {
    MultisigTransactionState(VecOrSingle<MultisigTransactionState>),
}

impl<C> Encode<C> for EventFilterAttributeSpecific {
    fn encode<W: encode::Write>(
        &self,
        e: &mut Encoder<W>,
        _: &mut C,
    ) -> Result<(), encode::Error<W::Error>> {
        match self {
            EventFilterAttributeSpecific::MultisigTransactionState(state) => e.encode(state),
        }
        .map(|_| ())
    }
}

impl<'b> Decode<'b, EventFilterAttributeSpecificIndex> for EventFilterAttributeSpecific {
    fn decode(
        d: &mut Decoder<'b>,
        ctx: &mut EventFilterAttributeSpecificIndex,
    ) -> Result<Self, minicbor::decode::Error> {
        match ctx {
            EventFilterAttributeSpecificIndex::MultisigTransactionState => {
                Ok(Self::MultisigTransactionState(d.decode()?))
            }
        }
    }
}

macro_rules! define_event_kind {
    ( $( [ $index: literal $(, $sub: literal )* ] $name: ident { $( $idx: literal | $fname: ident : $type: ty, )* }, )* ) => {
        #[derive(
            Copy,
            Clone,
            Debug,
            Ord,
            PartialOrd,
            Eq,
            PartialEq,
            strum_macros::Display,
            strum_macros::EnumIter,
            strum_macros::EnumString,
        )]
        #[repr(u8)]
        #[strum(serialize_all = "kebab-case")]
        #[non_exhaustive]
        pub enum EventKind {
            $( $name ),*
        }

        impl From<EventKind> for AttributeRelatedIndex {
            fn from(other: EventKind) -> Self {
                match other {
                    $( EventKind :: $name => AttributeRelatedIndex::new($index) $(.with_index($sub))* ),*
                }
            }
        }

        impl From<&EventInfo> for EventKind {
            fn from(other: &EventInfo) -> Self {
                match other {
                    $( EventInfo :: $name { .. } => EventKind :: $name ),*
                }
            }
        }

        impl TryFrom<AttributeRelatedIndex> for EventKind {
            type Error = Vec<u32>;

            fn try_from(other: AttributeRelatedIndex) -> Result<Self, Vec<u32>> {
                match &other.flattened()[..] {
                    $( [ $index $(, $sub)* ] => Ok( EventKind :: $name ), )*
                    x => Err(x.to_vec()),
                }
            }
        }

        impl<C> Encode<C> for EventKind {
            fn encode<W: encode::Write>(&self, e: &mut Encoder<W>, ctx: &mut C) -> Result<(), encode::Error<W::Error>> {
                Into::<AttributeRelatedIndex>::into(*self).encode(e, ctx)
            }
        }

        impl<'b, C> Decode<'b, C> for EventKind {
            fn decode(d: &mut Decoder<'b>, _: &mut C) -> Result<Self, minicbor::decode::Error> {
                TryFrom::try_from(d.decode::<AttributeRelatedIndex>()?)
                    .map_err(|_| minicbor::decode::Error::message("Invalid attribute index"))
            }
        }
    }
}

macro_rules! define_event_info_symbol {
    (@pick_symbol) => {};
    (@pick_symbol $name: ident symbol $(,)? $( $name_: ident $( $tag_: ident )*, )* ) => {
        return Some(& $name)
    };
    (@pick_symbol $name_: ident $( $tag_: ident )*, $( $name: ident $( $tag: ident )*, )* ) => {
        define_event_info_symbol!(@pick_symbol $( $name $( $tag )*, )* )
    };

    (@inner) => {};
    (@inner $name: ident inner $(,)? $( $name_: ident $( $tag_: ident )*, )* ) => {
        if let Some(s) = $name .symbol() {
            return Some(s);
        }
    };
    (@inner $name_: ident $( $tag_: ident )*, $( $name: ident $( $tag: ident )*, )* ) => {
        define_event_info_symbol!(@inner $( $name $( $tag )*, )* )
    };

    ( $( $name: ident { $( $fname: ident $( $tag: ident )* , )* } )* ) => {
        pub fn symbol(&self) -> Option<&Symbol> {
            match self {
                $( EventInfo :: $name {
                    $( $fname, )*
                } => {
                    // Remove warnings.
                    $( let _ = $fname; )*
                    define_event_info_symbol!(@pick_symbol $( $fname $( $tag )*, )* );

                    // If we're here, we need to go deeper. Check if there's an inner.
                    define_event_info_symbol!(@inner $( $fname $( $tag )*, )*);
                } )*
            }

            None
        }
    };
}

macro_rules! define_event_info_memo {
    (@pick_memo) => {};
    (@pick_memo $name: ident memo $(,)? $( $name_: ident $( $tag_: ident )*, )* ) => {
        return $name .as_ref()
    };
    (@pick_memo $name_: ident $( $tag_: ident )*, $( $name: ident $( $tag: ident )*, )* ) => {
        define_event_info_memo!(@pick_memo $( $name $( $tag )*, )* )
    };

    ( $( $name: ident { $( $fname: ident $( $tag: ident )* , )* } )* ) => {
        #[inline]
        pub fn memo(&self) -> Option<&Memo> {
            match self {
                $( EventInfo :: $name {
                    $( $fname, )*
                } => {
                    // Remove warnings.
                    $( let _ = $fname; )*
                    define_event_info_memo!(@pick_memo $( $fname $( $tag )*, )* );
                } )*
            }

            None
        }
    };
}

macro_rules! define_event_info_addresses {
    (@field $set: ident) => {};
    (@field $set: ident $name: ident id $(,)? $( $name_: ident $( $tag_: ident )*, )* ) => {
        $set.insert(&$name);
        define_event_info_addresses!(@field $set $( $name_ $( $tag_ )*, )* );
    };
    (@field $set: ident $name: ident id_non_null $(,)? $( $name_: ident $( $tag_: ident )*, )* ) => {
        if let Some(n) = $name.as_ref() {
            $set.insert(n);
        }
        define_event_info_addresses!(@field $set $( $name_ $( $tag_ )*, )* );
    };
    // TODO: Make this recursive...
    (@field $set: ident $name: ident double_id_non_null $(,)? $( $name_: ident $( $tag_: ident )*, )* ) => {
        if let Some(ref _r @ Some(ref n)) = $name.as_ref() {
            $set.insert(n);
        }
        define_event_info_addresses!(@field $set $( $name_ $( $tag_ )*, )* );
    };
    (@field $set: ident $name_: ident $( $tag_: ident )*, $( $name: ident $( $tag: ident )*, )* ) => {
        define_event_info_addresses!(@field $set $( $name $( $tag )*, )* );
    };

    (@inner $set: ident) => {};
    (@inner $set: ident $name: ident inner $(,)? $( $name_: ident $( $tag_: ident )*, )* ) => {
        $set.append( &mut $name.addresses() );
        define_event_info_addresses!(@inner $set $( $name_ $( $tag_ )*, )* );
    };
    (@inner $set: ident $name_: ident $( $tag_: ident )*, $( $name: ident $( $tag: ident )*, )* ) => {
        define_event_info_addresses!(@inner $set $( $name $( $tag )*, )* );
    };

    ( $( $name: ident { $( $fname: ident $( $tag: ident )* , )* } )* ) => {
        pub fn addresses(&self) -> BTreeSet<&Address> {
            match self {
                $( EventInfo :: $name {
                    $( $fname, )*
                } => {
                    // Remove warnings.
                    $( let _ = $fname; )*

                    let mut set = BTreeSet::<&Address>::new();

                    define_event_info_addresses!(@field set $( $fname $( $tag )*, )* );

                    // Inner fields might match the address.
                    define_event_info_addresses!(@inner set $( $fname $( $tag )*, )* );

                    return set;
                } )*
            }
        }
    };
}

macro_rules! define_event_info {
    ( $( $name: ident { $( $idx: literal | $fname: ident : $type: ty $([ $( $tag: ident )* ])?, )* }, )* ) => {
        #[derive(Clone, Debug)]
        #[non_exhaustive]
        pub enum EventInfo {
            $( $name {
                $( $fname: $type ),*
            } ),*
        }

        impl EventInfo {
            define_event_info_symbol!( $( $name { $( $fname $( $( $tag )* )?, )* } )* );
            define_event_info_memo!( $( $name { $( $fname $( $( $tag )* )?, )* } )* );
            define_event_info_addresses!( $( $name { $( $fname $( $( $tag )* )?, )* } )* );

            fn is_about(&self, id: &Address) -> bool {
                self.addresses().contains(id)
            }
        }

        encode_event_info!( $( $name { $( $idx => $fname : $type, )* }, )* );
    };
}

// This is necessary because variables must be used in repeating patterns.
macro_rules! replace_expr {
    ($_t:tt $sub:expr) => {
        $sub
    };
}

macro_rules! encode_event_info {
    ( $( $sname: ident { $( $idx: literal => $name: ident : $type: ty, )* }, )* ) => {
        impl<C> Encode<C> for EventInfo {
            fn encode<W: encode::Write>(
                &self,
                e: &mut Encoder<W>,
                _: &mut C,
            ) -> Result<(), encode::Error<W::Error>> {
                match self {
                    $(  EventInfo :: $sname { $( $name, )* } => {
                            e.map( 1u64 $(+ replace_expr!($idx 1u64))* )?
                                .u8(0)?.encode(EventKind :: $sname)?
                                $( .u8($idx)?.encode($name)? )*
                            ;
                            Ok(())
                        }, )*
                }
            }
        }

        impl<'b, C> Decode<'b, C> for EventInfo {
            fn decode(d: &mut Decoder<'b>, _: &mut C) -> Result<Self, minicbor::decode::Error> {
                let mut len = d.map()?.ok_or(minicbor::decode::Error::message(
                    "Invalid event type.",
                ))?;

                if d.u8()? != 0 {
                    return Err(minicbor::decode::Error::message(
                        "EventKind should be the first item.",
                    ));
                }
                #[allow(unreachable_patterns)]
                match d.decode::<EventKind>()? {
                    $(  EventKind :: $sname => {
                        $( let mut $name : Option< $type > = None; )*
                        // len also includes the index 0 which is treated outside this macro.
                        while len > 1 {
                            match d.u32()? {
                                $( $idx => $name = Some(d.decode()?), )*

                                x => return Err(minicbor::decode::Error::unknown_variant(x)),
                            }
                            len -= 1;
                        }

                        $( let $name: $type = $name.ok_or(minicbor::decode::Error::missing_value($idx))?; )*

                        Ok(EventInfo :: $sname {
                            $( $name, )*
                        })
                    }, )*
                    _ => Err(minicbor::decode::Error::message("Unsupported event kind"))
                }
            }
        }
    }
}

macro_rules! define_multisig_event {
    ( $( $name: ident $(: $arg: ty )?, )* ) => {
        #[derive(Clone, Debug, Eq, PartialEq)]
        #[non_exhaustive]
        pub enum AccountMultisigTransaction {
            $( $( $name($arg), )? )*
        }

        impl AccountMultisigTransaction {
            pub fn symbol(&self) -> Option<&Address> {
                // TODO: implement this for recursively checking if inner infos
                // has a symbol defined.
                None
            }

            pub fn addresses(&self) -> BTreeSet<&Address> {
                BTreeSet::new()
            }

            pub fn is_about(&self, _id: &Address) -> bool {
                false
            }
        }

        impl<C> Encode<C> for AccountMultisigTransaction {
            fn encode<W: encode::Write>(
                &self,
                e: &mut Encoder<W>,
                _: &mut C,
            ) -> Result<(), encode::Error<W::Error>> {
                match self {
                    $(
                    $( AccountMultisigTransaction :: $name(arg) => {
                        let _: $arg;  // We do this to remove a macro error for not using $arg.
                        e.map(2)?
                         .u8(0)?.encode(EventKind:: $name)?
                         .u8(1)?.encode(arg)?;
                    }, )?
                    )*
                }
                Ok(())
            }
        }

        impl<'b, C> Decode<'b, C> for AccountMultisigTransaction {
            fn decode(d: &mut Decoder<'b>, _: &mut C) -> Result<Self, minicbor::decode::Error> {
                let len = d.map()?.ok_or(minicbor::decode::Error::message(
                    "Invalid event type.",
                ))?;

                if len != 2 {
                    return Err(minicbor::decode::Error::message("Transactions must have 2 values"));
                }
                if d.u8()? != 0 {
                    return Err(minicbor::decode::Error::message(
                        "EventKind should be the first item.",
                    ));
                }
                #[allow(unreachable_patterns)]
                match d.decode::<EventKind>()? {
                    $(
                    $(  EventKind :: $name => {
                        let _: $arg;  // We do this to remove a macro error for not using $arg.
                        if d.u8()? != 1 {
                            Err(minicbor::decode::Error::message("Invalid field index"))
                        } else {
                            Ok(Self :: $name(d.decode()?))
                        }
                    }, )?
                    )*
                    _ => return Err(minicbor::decode::Error::message("Unsupported transaction kind"))
                }
            }
        }
    }
}

macro_rules! define_event {
    ( $( [ $index: literal $(, $sub: literal )* ] $name: ident $(($method_arg: ty))? { $( $idx: literal | $fname: ident : $type: ty $([ $($tag: ident)* ])?, )* }, )* ) => {
        define_event_kind!( $( [ $index $(, $sub )* ] $name { $( $idx | $fname : $type, )* }, )* );
        define_event_info!( $( $name { $( $idx | $fname : $type $([ $( $tag )* ])?, )* }, )* );

        define_multisig_event!( $( $name $(: $method_arg)?, )*);
    }
}

// We flatten the attribute related index here, but it is unflattened when serializing.
define_event! {
    [6, 0]      Send (module::ledger::SendArgs) {
        1     | from:                   Address                                [ id ],
        2     | to:                     Address                                [ id ],
        3     | symbol:                 Symbol                                 [ symbol ],
        4     | amount:                 TokenAmount,
        5     | memo:                   Option<Memo>,
    },
    [7, 0]      KvStorePut (module::kvstore::PutArgs) {
        1     | key:                    ByteVec,
        2     | value:                  ByteVec,
        3     | owner:                  Option<Address>                        [ id_non_null ],
    },
    [7, 1]      KvStoreDisable (module::kvstore::DisableArgs) {
        1     | key:                    ByteVec,
        2     | owner:                  Option<Address>                        [ id_non_null ],
        3     | reason:                 Option<Reason<u64>> ,
    },
    [9, 0]      AccountCreate (module::account::CreateArgs) {
        1     | account:                Address                                [ id ],
        2     | description:            Option<String>,
        3     | roles:                  BTreeMap<Address, BTreeSet<module::account::Role>>,
        4     | features:               module::account::features::FeatureSet,
    },
    [9, 1]      AccountSetDescription (module::account::SetDescriptionArgs) {
        1     | account:                Address                                [ id ],
        2     | description:            String,
    },
    [9, 2]      AccountAddRoles (module::account::AddRolesArgs) {
        1     | account:                Address                                [ id ],
        2     | roles:                  BTreeMap<Address, BTreeSet<module::account::Role>>,
    },
    [9, 3]      AccountRemoveRoles (module::account::RemoveRolesArgs) {
        1     | account:                Address                                [ id ],
        2     | roles:                  BTreeMap<Address, BTreeSet<module::account::Role>>,
    },
    [9, 4]      AccountDisable (module::account::DisableArgs) {
        1     | account:                Address                                [ id ],
    },
    [9, 5]      AccountAddFeatures (module::account::AddFeaturesArgs) {
        1     | account:                Address                                [ id ],
        2     | roles:                  BTreeMap<Address, BTreeSet<module::account::Role>>,
        3     | features:               module::account::features::FeatureSet,
    },
    [9, 1, 0]   AccountMultisigSubmit (module::account::features::multisig::SubmitTransactionArgs) {
        1     | submitter:              Address                                [ id ],
        2     | account:                Address                                [ id ],
<<<<<<< HEAD
        3     | memo:                   Option<Memo>,
=======
        3     | memo_:                  Option<MemoLegacy<String>>,
>>>>>>> 817be3b0
        4     | transaction:            Box<AccountMultisigTransaction>        [ inner ],
        5     | token:                  Option<ByteVec>,
        6     | threshold:              u64,
        7     | timeout:                Timestamp,
        8     | execute_automatically:  bool,
<<<<<<< HEAD
=======
        9     | data_:                  Option<DataLegacy>,
        10    | memo:                   Option<Memo>                           [ memo ],
>>>>>>> 817be3b0
    },
    [9, 1, 1]   AccountMultisigApprove (module::account::features::multisig::ApproveArgs) {
        1     | account:                Address                                [ id ],
        2     | token:                  ByteVec,
        3     | approver:               Address                                [ id ],
    },
    [9, 1, 2]   AccountMultisigRevoke (module::account::features::multisig::RevokeArgs) {
        1     | account:                Address                                [ id ],
        2     | token:                  ByteVec,
        3     | revoker:                Address                                [ id ],
    },
    [9, 1, 3]   AccountMultisigExecute (module::account::features::multisig::ExecuteArgs) {
        1     | account:                Address                                [ id ],
        2     | token:                  ByteVec,
        3     | executer:               Option<Address>                        [ id_non_null ],
        4     | response:               ResponseMessage,
    },
    [9, 1, 4]   AccountMultisigWithdraw (module::account::features::multisig::WithdrawArgs) {
        1     | account:                Address                                [ id ],
        2     | token:                  ByteVec,
        3     | withdrawer:             Address                                [ id ],
    },
    [9, 1, 5]   AccountMultisigSetDefaults (module::account::features::multisig::SetDefaultsArgs) {
        1     | submitter:              Address                                [ id ],
        2     | account:                Address                                [ id ],
        3     | threshold:              Option<u64>,
        4     | timeout_in_secs:        Option<u64>,
        5     | execute_automatically:  Option<bool>,
    },
    [9, 1, 6]   AccountMultisigExpired {
        1     | account:                Address                                [ id ],
        2     | token:                  ByteVec,
        3     | time:                   Timestamp,
    },
    [11, 0]     TokenCreate (module::ledger::TokenCreateArgs) {
        1     | summary:                ledger::TokenInfoSummary,
        2     | symbol:                 Address                                [ id ],
        3     | owner:                  Option<Address>                        [ id_non_null ],
        4     | initial_distribtion:    Option<ledger::LedgerTokensAddressMap>,
        5     | maximum_supply:         Option<ledger::TokenAmount>,
        6     | extended_info:          Option<module::ledger::extended_info::TokenExtendedInfo>,
    },
    [11, 1]     TokenUpdate (module::ledger::TokenUpdateArgs) {
        1     | symbol:                 Address                                [ id ],
        2     | name:                   Option<String>,
        3     | ticker:                 Option<String>,
        4     | decimals:               Option<u64>,
        5     | owner:                  Option<Option<Address>>                [ double_id_non_null ],
        6     | memo:                   Option<Memo>,
    },
    [11, 2]     TokenAddExtendedInfo (module::ledger::TokenAddExtendedInfoArgs) {
        1     | symbol:                 Address                                [ id ],
        2     | extended_info:          Vec<AttributeRelatedIndex>,
    },
    [11, 3]     TokenRemoveExtendedInfo (module::ledger::TokenRemoveExtendedInfoArgs) {
        1     | symbol:                 Address                                [ id ],
        2     | extended_info:          Vec<AttributeRelatedIndex>,
    },
    [12, 0]     TokenMint (module::ledger::TokenMintArgs) {
        1     | symbol:                 Address                                [ id ],
        2     | initial_distribtion:    Option<ledger::LedgerTokensAddressMap>,
        3     | memo:                   Option<Memo>,
    },
    [12, 1]     TokenBurn (module::ledger::TokenBurnArgs) {
        1     | symbol:                 Address                                [ id ],
        2     | distribtion:            Option<ledger::LedgerTokensAddressMap>,
        3     | memo:                   Option<Memo>,
    },
}

/// An Event that happened on the server and that is part of the log.
#[derive(Debug, Encode, Decode)]
#[cbor(map)]
pub struct EventLog {
    #[n(0)]
    pub id: EventId,

    #[n(1)]
    pub time: Timestamp,

    #[n(2)]
    pub content: EventInfo,
}

impl EventLog {
    pub fn kind(&self) -> EventKind {
        EventKind::from(&self.content)
    }

    pub fn symbol(&self) -> Option<&Address> {
        self.content.symbol()
    }

    pub fn is_about(&self, id: &Address) -> bool {
        self.content.is_about(id)
    }
}

#[cfg(test)]
mod test {
    use super::*;
    use crate::ledger;
    use many_identity::testing::identity;

    #[test]
    fn eventid_from_bytevec() {
        let b = ByteVec::from(vec![1, 2, 3, 4, 5]);
        let t = EventId::from(b.clone());

        assert_eq!(b.as_slice(), Into::<Vec<u8>>::into(t));
    }

    #[test]
    fn eventid_from_biguint() {
        let v = u64::MAX;
        let t = EventId::from(BigUint::from(v));

        assert_eq!(v.to_be_bytes(), Into::<Vec<u8>>::into(t).as_slice());
    }

    #[test]
    fn eventid_from_u64() {
        let v = u64::MAX;
        let t = EventId::from(v);

        assert_eq!(v.to_be_bytes(), Into::<Vec<u8>>::into(t).as_slice());
    }

    #[test]
    fn eventid_add() {
        let v = u64::MAX;
        let mut t = EventId::from(v) + 1;

        assert_eq!(
            Into::<Vec<u8>>::into(t.clone()),
            (BigUint::from(u64::MAX) + 1u32).to_bytes_be()
        );
        t += 1;
        assert_eq!(
            Into::<Vec<u8>>::into(t),
            (BigUint::from(u64::MAX) + 2u32).to_bytes_be()
        );

        let b = ByteVec::from(v.to_be_bytes().to_vec());
        let t2 = EventId::from(v) + b;

        assert_eq!(
            Into::<Vec<u8>>::into(t2),
            (BigUint::from(v) * 2u64).to_bytes_be()
        );
    }

    #[test]
    fn eventid_sub() {
        let v = u64::MAX;
        let t = EventId::from(v) - 1;

        assert_eq!(Into::<Vec<u8>>::into(t), (v - 1).to_be_bytes());

        let b = ByteVec::from(1u64.to_be_bytes().to_vec());
        let t2 = EventId::from(v) - b;

        assert_eq!(Into::<Vec<u8>>::into(t2), (v - 1).to_be_bytes());
    }

    #[test]
    fn event_info_addresses() {
        let i0 = identity(0);
        let i01 = i0.with_subresource_id(1).unwrap();

        let s0 = EventInfo::Send {
            from: i0,
            to: i01,
            symbol: Default::default(),
            amount: Default::default(),
            memo: None,
        };
        assert_eq!(s0.addresses(), BTreeSet::from_iter(&[i0, i01]));
    }

    #[test]
    fn event_info_addresses_inner() {
        // TODO: reenable this when inner for multisig transactions work.
        // let i0 = identity(0);
        // let i1 = identity(1);
        // let i01 = i0.with_subresource_id(1).unwrap();
        // let i11 = i1.with_subresource_id(1).unwrap();
        //
        // let s0 = EventInfo::AccountMultisigSubmit {
        //     submitter: i0,
        //     account: i1,
        //     memo: None,
        //     transaction: Box::new(AccountMultisigTransaction::Send(SendArgs {
        //         from: Some(i01),
        //         to: i11,
        //         amount: Default::default(),
        //         symbol: Default::default(),
        //     })),
        //     token: None,
        //     threshold: 0,
        //     timeout: Timestamp::now(),
        //     execute_automatically: false,
        //     data: None,
        // };
        // assert_eq!(s0.addresses(), BTreeSet::from_iter(&[i0, i01, i1, i11]));
    }

    #[test]
    fn event_info_is_about() {
        let i0 = identity(0);
        let i1 = identity(1);
        let i01 = i0.with_subresource_id(1).unwrap();
        let i11 = i1.with_subresource_id(1).unwrap();

        let s0 = EventInfo::Send {
            from: i0,
            to: i01,
            symbol: Default::default(),
            amount: Default::default(),
            memo: None,
        };
        assert!(s0.is_about(&i0));
        assert!(s0.is_about(&i01));
        assert!(!s0.is_about(&i1));
        assert!(!s0.is_about(&i11));
    }

    #[test]
    fn event_info_is_about_null() {
        let i0 = identity(0);
        let i01 = i0.with_subresource_id(1).unwrap();
        let token = Vec::new().into();

        let s0 = EventInfo::AccountMultisigExecute {
            account: i01,
            token,
            executer: None,
            response: Default::default(),
        };
        assert!(s0.is_about(&i01));
        assert!(!s0.is_about(&Address::anonymous()));
    }

    #[test]
    fn event_info_symbol() {
        let i0 = identity(0);
        let i1 = identity(1);
        let i01 = i0.with_subresource_id(1).unwrap();

        let event = EventInfo::Send {
            from: i0,
            to: i01,
            symbol: i1,
            amount: Default::default(),
            memo: None,
        };
        assert_eq!(event.symbol(), Some(&i1));

        let event = EventInfo::AccountDisable { account: i0 };
        assert_eq!(event.symbol(), None);
    }

<<<<<<< HEAD
=======
    #[test]
    fn memo_works() {
        let i0 = identity(0);
        let i1 = identity(1);
        let i01 = i0.with_subresource_id(1).unwrap();

        let event = EventInfo::Send {
            from: i0,
            to: i01,
            symbol: i1,
            amount: Default::default(),
        };
        assert_eq!(event.memo(), None);

        let event = EventInfo::AccountMultisigSubmit {
            submitter: i0,
            account: i1,
            memo_: Some(MemoLegacy::try_from("Hello".to_string()).unwrap()),
            transaction: Box::new(AccountMultisigTransaction::Send(ledger::SendArgs {
                from: None,
                to: Default::default(),
                amount: Default::default(),
                symbol: Default::default(),
            })),
            token: None,
            threshold: 0,
            timeout: Timestamp::now(),
            execute_automatically: false,
            data_: Some(DataLegacy::try_from(b"World".to_vec()).unwrap()),
            memo: Some(Memo::try_from("Foo").unwrap()),
        };
        assert_eq!(event.memo().unwrap(), "Foo");
    }

    #[test]
    fn memo_does_not_return_legacy() {
        let i0 = identity(0);
        let i1 = identity(1);

        let event = EventInfo::AccountMultisigSubmit {
            submitter: i0,
            account: i1,
            memo_: Some(MemoLegacy::try_from("Hello".to_string()).unwrap()),
            transaction: Box::new(AccountMultisigTransaction::Send(ledger::SendArgs {
                from: None,
                to: Default::default(),
                amount: Default::default(),
                symbol: Default::default(),
            })),
            token: None,
            threshold: 0,
            timeout: Timestamp::now(),
            execute_automatically: false,
            data_: Some(DataLegacy::try_from(b"World".to_vec()).unwrap()),
            memo: None,
        };
        assert_eq!(event.memo(), None);
    }

>>>>>>> 817be3b0
    mod event_info {
        use super::super::*;
        use many_identity::testing::identity;
        use many_types::Memo;
        use proptest::prelude::*;
        use proptest::string::string_regex;

        fn _create_event_info(memo: Memo, transaction: AccountMultisigTransaction) -> EventInfo {
            EventInfo::AccountMultisigSubmit {
                submitter: identity(0),
                account: identity(1),
                memo: Some(memo),
                transaction: Box::new(transaction),
                token: None,
                threshold: 1,
                timeout: Timestamp::now(),
                execute_automatically: false,
<<<<<<< HEAD
=======
                memo_: None,
                data_: None,
>>>>>>> 817be3b0
            }
        }

        fn _assert_serde(info: EventInfo) {
            let bytes = minicbor::to_vec(info.clone()).expect("Could not serialize");
            let decoded: EventInfo = minicbor::decode(&bytes).expect("Could not decode");

            assert_eq!(format!("{decoded:?}"), format!("{info:?}"));
        }

        proptest! {
            // These tests can run for a long time, so limit the number of tests ran to limit the
            // time to run these tests.
            #![proptest_config(ProptestConfig::with_cases(50))]

            #[test]
            fn huge_memo(memo in string_regex("[A-Za-z0-9\\., ]{4001,5000}").unwrap()) {
                let memo: Option<Memo> = memo.try_into().ok();
                assert!(memo.is_none());
            }

            #[test]
            fn submit_send(memo in string_regex("[A-Za-z0-9\\., ]{0,4000}").unwrap(), amount: u64) {
                let memo = memo.try_into().unwrap();
                _assert_serde(
                    _create_event_info(memo, AccountMultisigTransaction::Send(module::ledger::SendArgs {
                        from: Some(identity(2)),
                        to: identity(3),
                        symbol: identity(4),
                        amount: amount.into(),
                        memo: None,
                    })),
                );
            }

            #[test]
            fn submit_submit_send(memo in string_regex("[A-Za-z0-9\\., ]{0,4000}").unwrap(), memo2 in string_regex("[A-Za-z0-9\\., ]{0,4000}").unwrap(), amount: u64) {
                let memo = memo.try_into().unwrap();
                let memo2 = memo2.try_into().unwrap();
                _assert_serde(
                    _create_event_info(memo,
                        AccountMultisigTransaction::AccountMultisigSubmit(
                            module::account::features::multisig::SubmitTransactionArgs {
                                account: identity(2),
                                memo: Some(memo2),
                                transaction: Box::new(AccountMultisigTransaction::Send(module::ledger::SendArgs {
                                    from: Some(identity(2)),
                                    to: identity(3),
                                    symbol: identity(4),
                                    amount: amount.into(),
                                    memo: None,
                                })),
                                threshold: None,
                                timeout_in_secs: None,
                                execute_automatically: None,
<<<<<<< HEAD
=======
                                data_: None,
                                memo_: None,
>>>>>>> 817be3b0
                            }
                        )
                    )
                );
            }

            #[test]
            fn submit_set_defaults(memo in string_regex("[A-Za-z0-9\\., ]{0,4000}").unwrap()) {
                let memo = memo.try_into().unwrap();
                _assert_serde(
                    _create_event_info(memo, AccountMultisigTransaction::AccountMultisigSetDefaults(module::account::features::multisig::SetDefaultsArgs {
                        account: identity(2),
                        threshold: Some(2),
                        timeout_in_secs: None,
                        execute_automatically: Some(false),
                    }))
                );
            }
        }
    }
}

#[cfg(test)]
mod tests {
    use crate::testutils::{call_module, call_module_cbor};
    use std::sync::{Arc, Mutex};

    use super::*;

    #[test]
    fn info() {
        let mut mock = MockEventsModuleBackend::new();
        mock.expect_info()
            .with(eq(InfoArgs {}))
            .times(1)
            .returning(|_args| {
                Ok(InfoReturn {
                    total: 12,
                    event_types: vec![EventKind::Send],
                })
            });
        let module = super::EventsModule::new(Arc::new(Mutex::new(mock)));

        let info_returns: InfoReturn =
            minicbor::decode(&call_module(1, &module, "events.info", "null").unwrap()).unwrap();

        assert_eq!(info_returns.total, 12);
        assert_eq!(info_returns.event_types, &[EventKind::Send]);
    }

    #[test]
    fn list() {
        let data = ListArgs {
            count: Some(1),
            order: None,
            filter: None,
        };
        let mut mock = MockEventsModuleBackend::new();
        mock.expect_list()
            .with(eq(data.clone()))
            .times(1)
            .returning(|_args| {
                Ok(ListReturns {
                    nb_events: 1,
                    events: vec![EventLog {
                        id: EventId::from(vec![1, 1, 1, 1]),
                        time: Timestamp::now(),
                        content: EventInfo::Send {
                            from: Address::anonymous(),
                            to: Address::anonymous(),
                            symbol: Default::default(),
                            amount: TokenAmount::from(1000u64),
                            memo: None,
                        },
                    }],
                })
            });
        let module = super::EventsModule::new(Arc::new(Mutex::new(mock)));

        let list_returns: ListReturns = minicbor::decode(
            &call_module_cbor(1, &module, "events.list", minicbor::to_vec(data).unwrap()).unwrap(),
        )
        .unwrap();

        assert_eq!(list_returns.nb_events, 1);
        assert_eq!(list_returns.events.len(), 1);
    }

    #[test]
    fn encode_decode() {
        let event = hex::decode(
            "a30045030000000201c11a62e7dcea02a500820\
982010301d92710582080e8acda9634f6f745be872b0e5e9b65b1d3624a3ba91c6432143\
f60e90000020245020000000103f604d92712a301d92710582080e8acda9634f6f745be8\
72b0e5e9b65b1d3624a3ba91c6432143f60e900000204a3003a00015f9001781d4163636\
f756e742077697468204944207b69647d20756e6b6e6f776e2e02a162696478326d61666\
66261686b736477617165656e6179793267786b65333268676237617134616f347774373\
4356c7366733677696a7005c11a62e7dcf5",
        )
        .unwrap();
        let event_log: EventLog = minicbor::decode(&event).unwrap();
        if let EventInfo::AccountMultisigExecute { response, .. } = event_log.content {
            assert!(response.data.unwrap_err().is_attribute_specific());
        }
    }

    #[test]
    fn encode_decode_event_filter() {
        let state_key = EventFilterAttributeSpecificIndex::MultisigTransactionState;
        let pending_state =
            EventFilterAttributeSpecific::MultisigTransactionState(VecOrSingle(vec![
                MultisigTransactionState::Pending,
            ]));
        let event_filter = EventFilter {
            account: None,
            kind: None,
            symbol: None,
            id_range: None,
            date_range: None,
            events_filter_attribute_specific: BTreeMap::from([(state_key, pending_state)]),
        };
        let encoded = minicbor::to_vec(&event_filter).unwrap();
        let decoded: EventFilter = minicbor::decode(&encoded).unwrap();

        assert_eq!(decoded, event_filter);
    }
}<|MERGE_RESOLUTION|>--- conflicted
+++ resolved
@@ -6,10 +6,7 @@
 use many_protocol::ResponseMessage;
 use many_types::ledger;
 use many_types::ledger::{Symbol, TokenAmount};
-<<<<<<< HEAD
-=======
 use many_types::legacy::{DataLegacy, MemoLegacy};
->>>>>>> 817be3b0
 use many_types::{AttributeRelatedIndex, CborRange, Memo, Timestamp, VecOrSingle};
 use minicbor::bytes::ByteVec;
 use minicbor::{encode, Decode, Decoder, Encode, Encoder};
@@ -701,21 +698,14 @@
     [9, 1, 0]   AccountMultisigSubmit (module::account::features::multisig::SubmitTransactionArgs) {
         1     | submitter:              Address                                [ id ],
         2     | account:                Address                                [ id ],
-<<<<<<< HEAD
-        3     | memo:                   Option<Memo>,
-=======
         3     | memo_:                  Option<MemoLegacy<String>>,
->>>>>>> 817be3b0
         4     | transaction:            Box<AccountMultisigTransaction>        [ inner ],
         5     | token:                  Option<ByteVec>,
         6     | threshold:              u64,
         7     | timeout:                Timestamp,
         8     | execute_automatically:  bool,
-<<<<<<< HEAD
-=======
         9     | data_:                  Option<DataLegacy>,
         10    | memo:                   Option<Memo>                           [ memo ],
->>>>>>> 817be3b0
     },
     [9, 1, 1]   AccountMultisigApprove (module::account::features::multisig::ApproveArgs) {
         1     | account:                Address                                [ id ],
@@ -978,8 +968,6 @@
         assert_eq!(event.symbol(), None);
     }
 
-<<<<<<< HEAD
-=======
     #[test]
     fn memo_works() {
         let i0 = identity(0);
@@ -991,6 +979,7 @@
             to: i01,
             symbol: i1,
             amount: Default::default(),
+            memo: None,
         };
         assert_eq!(event.memo(), None);
 
@@ -1003,6 +992,7 @@
                 to: Default::default(),
                 amount: Default::default(),
                 symbol: Default::default(),
+                memo: None,
             })),
             token: None,
             threshold: 0,
@@ -1028,6 +1018,7 @@
                 to: Default::default(),
                 amount: Default::default(),
                 symbol: Default::default(),
+                memo: None,
             })),
             token: None,
             threshold: 0,
@@ -1039,7 +1030,6 @@
         assert_eq!(event.memo(), None);
     }
 
->>>>>>> 817be3b0
     mod event_info {
         use super::super::*;
         use many_identity::testing::identity;
@@ -1057,11 +1047,8 @@
                 threshold: 1,
                 timeout: Timestamp::now(),
                 execute_automatically: false,
-<<<<<<< HEAD
-=======
                 memo_: None,
                 data_: None,
->>>>>>> 817be3b0
             }
         }
 
@@ -1117,11 +1104,8 @@
                                 threshold: None,
                                 timeout_in_secs: None,
                                 execute_automatically: None,
-<<<<<<< HEAD
-=======
                                 data_: None,
                                 memo_: None,
->>>>>>> 817be3b0
                             }
                         )
                     )
