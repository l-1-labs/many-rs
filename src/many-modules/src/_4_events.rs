use crate as module;
<<<<<<< HEAD
=======
use crate::account::features::multisig::MultisigTransactionState;
>>>>>>> 95ba9a1a
use many_error::{ManyError, Reason};
use many_identity::Address;
use many_macros::many_module;
use many_protocol::ResponseMessage;
use many_types::ledger::{Symbol, TokenAmount};
<<<<<<< HEAD
=======
use many_types::legacy::{DataLegacy, MemoLegacy};
>>>>>>> 95ba9a1a
use many_types::{AttributeRelatedIndex, CborRange, Memo, Timestamp, VecOrSingle};
use minicbor::bytes::ByteVec;
use minicbor::{encode, Decode, Decoder, Encode, Encoder};
use num_bigint::BigUint;
use std::collections::{BTreeMap, BTreeSet};

#[cfg(test)]
use mockall::{automock, predicate::*};

mod info;
mod list;

pub use info::*;
pub use list::*;

#[many_module(name = EventsModule, id = 4, namespace = events, many_modules_crate = crate)]
#[cfg_attr(test, automock)]
pub trait EventsModuleBackend: Send {
    fn info(&self, args: InfoArgs) -> Result<InfoReturn, ManyError>;
    fn list(&self, args: ListArgs) -> Result<ListReturns, ManyError>;
}

#[derive(Clone, Debug, Ord, PartialOrd, Eq, PartialEq)]
#[repr(transparent)]
pub struct EventId(ByteVec);

impl From<ByteVec> for EventId {
    fn from(t: ByteVec) -> EventId {
        EventId(t)
    }
}

impl From<EventId> for ByteVec {
    fn from(id: EventId) -> Self {
        id.0
    }
}

impl AsRef<[u8]> for EventId {
    fn as_ref(&self) -> &[u8] {
        self.0.as_ref()
    }
}

impl From<Vec<u8>> for EventId {
    fn from(t: Vec<u8>) -> EventId {
        EventId(ByteVec::from(t))
    }
}

impl From<u64> for EventId {
    fn from(v: u64) -> EventId {
        EventId(ByteVec::from(v.to_be_bytes().to_vec()))
    }
}

impl From<BigUint> for EventId {
    fn from(b: BigUint) -> EventId {
        EventId(ByteVec::from(b.to_bytes_be()))
    }
}

impl std::ops::Add<ByteVec> for EventId {
    type Output = EventId;

    fn add(self, rhs: ByteVec) -> Self::Output {
        (BigUint::from_bytes_be(&self.0) + BigUint::from_bytes_be(&rhs)).into()
    }
}

impl std::ops::Add<u32> for EventId {
    type Output = EventId;

    fn add(self, rhs: u32) -> Self::Output {
        (BigUint::from_bytes_be(&self.0) + rhs).into()
    }
}

impl std::ops::AddAssign<u32> for EventId {
    fn add_assign(&mut self, other: u32) {
        *self = self.clone() + other;
    }
}

impl std::ops::Sub<ByteVec> for EventId {
    type Output = EventId;

    fn sub(self, rhs: ByteVec) -> Self::Output {
        (BigUint::from_bytes_be(&self.0) - BigUint::from_bytes_be(&rhs)).into()
    }
}

impl std::ops::Sub<u32> for EventId {
    type Output = EventId;

    fn sub(self, rhs: u32) -> Self::Output {
        (BigUint::from_bytes_be(&self.0) - rhs).into()
    }
}

impl<C> Encode<C> for EventId {
    fn encode<W: encode::Write>(
        &self,
        e: &mut Encoder<W>,
        _: &mut C,
    ) -> Result<(), encode::Error<W::Error>> {
        e.bytes(&self.0)?;
        Ok(())
    }
}

impl<'b, C> Decode<'b, C> for EventId {
    fn decode(d: &mut Decoder<'b>, _: &mut C) -> Result<Self, minicbor::decode::Error> {
        Ok(EventId(ByteVec::from(d.bytes()?.to_vec())))
    }
}

impl From<EventId> for Vec<u8> {
    fn from(t: EventId) -> Vec<u8> {
        t.0.to_vec()
    }
}

#[derive(Clone, Debug, Default, Eq, PartialEq)]
pub struct EventFilter {
    pub account: Option<VecOrSingle<Address>>,

    pub kind: Option<VecOrSingle<EventKind>>,

    pub symbol: Option<VecOrSingle<Address>>,

    pub id_range: Option<CborRange<EventId>>,

    pub date_range: Option<CborRange<Timestamp>>,

    pub events_filter_attribute_specific:
        BTreeMap<EventFilterAttributeSpecificIndex, EventFilterAttributeSpecific>,
}

impl<C> Encode<C> for EventFilter {
    fn encode<W: encode::Write>(
        &self,
        e: &mut Encoder<W>,
        _: &mut C,
    ) -> Result<(), encode::Error<W::Error>> {
        e.map(5 + self.events_filter_attribute_specific.len() as u64)?
            .u8(0)?
            .encode(&self.account)?
            .u8(1)?
            .encode(&self.kind)?
            .u8(2)?
            .encode(&self.symbol)?
            .u8(3)?
            .encode(&self.id_range)?
            .u8(4)?
            .encode(self.date_range)?;
        for (key, value) in self.events_filter_attribute_specific.iter() {
            e.encode(key)?.encode(value)?;
        }
        Ok(())
    }
}

impl<'b, C> Decode<'b, C> for EventFilter {
    fn decode(d: &mut Decoder<'b>, _: &mut C) -> Result<Self, minicbor::decode::Error> {
        use minicbor::decode::Error;

        let len = d.map()?;
        let mut account = None;
        let mut kind = None;
        let mut symbol = None;
        let mut id_range = None;
        let mut date_range = None;
        let mut events_filter_attribute_specific = BTreeMap::new();
        for _ in 0..len.unwrap_or_default() {
            use minicbor::data::Type;
            match d.datatype()? {
                Type::U8 | Type::U16 | Type::U32 | Type::U64 => {
                    let index = d.u16()?;
                    match index {
                        0 => account = d.decode()?,
                        1 => kind = d.decode()?,
                        2 => symbol = d.decode()?,
                        3 => id_range = d.decode()?,
                        4 => date_range = d.decode()?,
                        i => return Err(Error::message(format!("Unknown key {i}"))),
                    }
                }
                Type::Array => {
                    let mut key: EventFilterAttributeSpecificIndex = d.decode()?;
                    events_filter_attribute_specific.insert(key, d.decode_with(&mut key)?);
                }
                t => return Err(Error::type_mismatch(t)),
            }
        }
        Ok(EventFilter {
            account,
            kind,
            symbol,
            id_range,
            date_range,
            events_filter_attribute_specific,
        })
    }
}

// TODO refactor to a trait object
#[derive(Clone, Copy, Eq, PartialEq, Debug, Ord, PartialOrd)]
pub enum EventFilterAttributeSpecificIndex {
    MultisigTransactionState,
}

impl From<EventFilterAttributeSpecificIndex> for AttributeRelatedIndex {
    fn from(idx: EventFilterAttributeSpecificIndex) -> Self {
        match idx {
            EventFilterAttributeSpecificIndex::MultisigTransactionState => {
                Self::new(9).with_index(1).with_index(0)
            }
        }
    }
}

impl TryFrom<AttributeRelatedIndex> for EventFilterAttributeSpecificIndex {
    type Error = minicbor::decode::Error;
    fn try_from(idx: AttributeRelatedIndex) -> Result<Self, Self::Error> {
        if idx == AttributeRelatedIndex::new(9).with_index(1).with_index(0) {
            return Ok(EventFilterAttributeSpecificIndex::MultisigTransactionState);
        }
        Err(Self::Error::message(format!("Unknown variant {idx:?}")))
    }
}

impl<C> Encode<C> for EventFilterAttributeSpecificIndex {
    fn encode<W: encode::Write>(
        &self,
        e: &mut Encoder<W>,
        _: &mut C,
    ) -> Result<(), encode::Error<W::Error>> {
        let a: AttributeRelatedIndex = (*self).into();
        e.encode(a)?;
        Ok(())
    }
}

impl<'b, C> Decode<'b, C> for EventFilterAttributeSpecificIndex {
    fn decode(d: &mut Decoder<'b>, _: &mut C) -> Result<Self, minicbor::decode::Error> {
        let a: AttributeRelatedIndex = d.decode()?;
        a.try_into()
    }
}

// TODO refactor to a trait object
#[derive(Clone, Eq, PartialEq, Debug)]
pub enum EventFilterAttributeSpecific {
    MultisigTransactionState(VecOrSingle<MultisigTransactionState>),
}

impl<C> Encode<C> for EventFilterAttributeSpecific {
    fn encode<W: encode::Write>(
        &self,
        e: &mut Encoder<W>,
        _: &mut C,
    ) -> Result<(), encode::Error<W::Error>> {
        match self {
            EventFilterAttributeSpecific::MultisigTransactionState(state) => e.encode(state),
        }
        .map(|_| ())
    }
}

impl<'b> Decode<'b, EventFilterAttributeSpecificIndex> for EventFilterAttributeSpecific {
    fn decode(
        d: &mut Decoder<'b>,
        ctx: &mut EventFilterAttributeSpecificIndex,
    ) -> Result<Self, minicbor::decode::Error> {
        match ctx {
            EventFilterAttributeSpecificIndex::MultisigTransactionState => {
                Ok(Self::MultisigTransactionState(d.decode()?))
            }
        }
    }
}

macro_rules! define_event_kind {
    ( $( [ $index: literal $(, $sub: literal )* ] $name: ident { $( $idx: literal | $fname: ident : $type: ty, )* }, )* ) => {
        #[derive(
            Copy,
            Clone,
            Debug,
            Ord,
            PartialOrd,
            Eq,
            PartialEq,
            strum_macros::Display,
            strum_macros::EnumIter,
            strum_macros::EnumString,
        )]
        #[repr(u8)]
        #[strum(serialize_all = "kebab-case")]
        #[non_exhaustive]
        pub enum EventKind {
            $( $name ),*
        }

        impl From<EventKind> for AttributeRelatedIndex {
            fn from(other: EventKind) -> Self {
                match other {
                    $( EventKind :: $name => AttributeRelatedIndex::new($index) $(.with_index($sub))* ),*
                }
            }
        }

        impl From<&EventInfo> for EventKind {
            fn from(other: &EventInfo) -> Self {
                match other {
                    $( EventInfo :: $name { .. } => EventKind :: $name ),*
                }
            }
        }

        impl TryFrom<AttributeRelatedIndex> for EventKind {
            type Error = Vec<u32>;

            fn try_from(other: AttributeRelatedIndex) -> Result<Self, Vec<u32>> {
                match &other.flattened()[..] {
                    $( [ $index $(, $sub)* ] => Ok( EventKind :: $name ), )*
                    x => Err(x.to_vec()),
                }
            }
        }

        impl<C> Encode<C> for EventKind {
            fn encode<W: encode::Write>(&self, e: &mut Encoder<W>, ctx: &mut C) -> Result<(), encode::Error<W::Error>> {
                Into::<AttributeRelatedIndex>::into(*self).encode(e, ctx)
            }
        }

        impl<'b, C> Decode<'b, C> for EventKind {
            fn decode(d: &mut Decoder<'b>, _: &mut C) -> Result<Self, minicbor::decode::Error> {
                TryFrom::try_from(d.decode::<AttributeRelatedIndex>()?)
                    .map_err(|_| minicbor::decode::Error::message("Invalid attribute index"))
            }
        }
    }
}

macro_rules! define_event_info_symbol {
    (@pick_symbol) => {};
    (@pick_symbol $name: ident symbol $(,)? $( $name_: ident $( $tag_: ident )*, )* ) => {
        return Some(& $name)
    };
    (@pick_symbol $name_: ident $( $tag_: ident )*, $( $name: ident $( $tag: ident )*, )* ) => {
        define_event_info_symbol!(@pick_symbol $( $name $( $tag )*, )* )
    };

    (@inner) => {};
    (@inner $name: ident inner $(,)? $( $name_: ident $( $tag_: ident )*, )* ) => {
        if let Some(s) = $name .symbol() {
            return Some(s);
        }
    };
    (@inner $name_: ident $( $tag_: ident )*, $( $name: ident $( $tag: ident )*, )* ) => {
        define_event_info_symbol!(@inner $( $name $( $tag )*, )* )
    };

    ( $( $name: ident { $( $fname: ident $( $tag: ident )* , )* } )* ) => {
        pub fn symbol(&self) -> Option<&Symbol> {
            match self {
                $( EventInfo :: $name {
                    $( $fname, )*
                } => {
                    // Remove warnings.
                    $( let _ = $fname; )*
                    define_event_info_symbol!(@pick_symbol $( $fname $( $tag )*, )* );

                    // If we're here, we need to go deeper. Check if there's an inner.
                    define_event_info_symbol!(@inner $( $fname $( $tag )*, )*);
                } )*
            }

            None
        }
    };
}

macro_rules! define_event_info_memo {
    (@pick_memo) => {};
    (@pick_memo $name: ident memo $(,)? $( $name_: ident $( $tag_: ident )*, )* ) => {
        return $name .as_ref()
    };
    (@pick_memo $name_: ident $( $tag_: ident )*, $( $name: ident $( $tag: ident )*, )* ) => {
        define_event_info_memo!(@pick_memo $( $name $( $tag )*, )* )
    };

    ( $( $name: ident { $( $fname: ident $( $tag: ident )* , )* } )* ) => {
        #[inline]
        pub fn memo(&self) -> Option<&Memo> {
            match self {
                $( EventInfo :: $name {
                    $( $fname, )*
                } => {
                    // Remove warnings.
                    $( let _ = $fname; )*
                    define_event_info_memo!(@pick_memo $( $fname $( $tag )*, )* );
                } )*
            }

            None
        }
    };
}

macro_rules! define_event_info_addresses {
    (@field $set: ident) => {};
    (@field $set: ident $name: ident id $(,)? $( $name_: ident $( $tag_: ident )*, )* ) => {
        $set.insert(&$name);
        define_event_info_addresses!(@field $set $( $name_ $( $tag_ )*, )* );
    };
    (@field $set: ident $name: ident id_non_null $(,)? $( $name_: ident $( $tag_: ident )*, )* ) => {
        if let Some(n) = $name.as_ref() {
            $set.insert(n);
        }
        define_event_info_addresses!(@field $set $( $name_ $( $tag_ )*, )* );
    };
    (@field $set: ident $name_: ident $( $tag_: ident )*, $( $name: ident $( $tag: ident )*, )* ) => {
        define_event_info_addresses!(@field $set $( $name $( $tag )*, )* );
    };

    (@inner $set: ident) => {};
    (@inner $set: ident $name: ident inner $(,)? $( $name_: ident $( $tag_: ident )*, )* ) => {
        $set.append( &mut $name.addresses() );
        define_event_info_addresses!(@inner $set $( $name_ $( $tag_ )*, )* );
    };
    (@inner $set: ident $name_: ident $( $tag_: ident )*, $( $name: ident $( $tag: ident )*, )* ) => {
        define_event_info_addresses!(@inner $set $( $name $( $tag )*, )* );
    };

    ( $( $name: ident { $( $fname: ident $( $tag: ident )* , )* } )* ) => {
        pub fn addresses(&self) -> BTreeSet<&Address> {
            match self {
                $( EventInfo :: $name {
                    $( $fname, )*
                } => {
                    // Remove warnings.
                    $( let _ = $fname; )*

                    let mut set = BTreeSet::<&Address>::new();

                    define_event_info_addresses!(@field set $( $fname $( $tag )*, )* );

                    // Inner fields might match the address.
                    define_event_info_addresses!(@inner set $( $fname $( $tag )*, )* );

                    return set;
                } )*
            }
        }
    };
}

macro_rules! define_event_info {
    ( $( $name: ident { $( $idx: literal | $fname: ident : $type: ty $([ $( $tag: ident )* ])?, )* }, )* ) => {
        #[derive(Clone, Debug)]
        #[non_exhaustive]
        pub enum EventInfo {
            $( $name {
                $( $fname: $type ),*
            } ),*
        }

        impl EventInfo {
            define_event_info_symbol!( $( $name { $( $fname $( $( $tag )* )?, )* } )* );
            define_event_info_memo!( $( $name { $( $fname $( $( $tag )* )?, )* } )* );
            define_event_info_addresses!( $( $name { $( $fname $( $( $tag )* )?, )* } )* );

            fn is_about(&self, id: &Address) -> bool {
                self.addresses().contains(id)
            }
        }

        encode_event_info!( $( $name { $( $idx => $fname : $type, )* }, )* );
    };
}

// This is necessary because variables must be used in repeating patterns.
macro_rules! replace_expr {
    ($_t:tt $sub:expr) => {
        $sub
    };
}

macro_rules! encode_event_info {
    ( $( $sname: ident { $( $idx: literal => $name: ident : $type: ty, )* }, )* ) => {
        impl<C> Encode<C> for EventInfo {
            fn encode<W: encode::Write>(
                &self,
                e: &mut Encoder<W>,
                _: &mut C,
            ) -> Result<(), encode::Error<W::Error>> {
                match self {
                    $(  EventInfo :: $sname { $( $name, )* } => {
                            e.map( 1u64 $(+ replace_expr!($idx 1u64))* )?
                                .u8(0)?.encode(EventKind :: $sname)?
                                $( .u8($idx)?.encode($name)? )*
                            ;
                            Ok(())
                        }, )*
                }
            }
        }

        impl<'b, C> Decode<'b, C> for EventInfo {
            fn decode(d: &mut Decoder<'b>, _: &mut C) -> Result<Self, minicbor::decode::Error> {
                let mut len = d.map()?.ok_or(minicbor::decode::Error::message(
                    "Invalid event type.",
                ))?;

                if d.u8()? != 0 {
                    return Err(minicbor::decode::Error::message(
                        "EventKind should be the first item.",
                    ));
                }
                #[allow(unreachable_patterns)]
                match d.decode::<EventKind>()? {
                    $(  EventKind :: $sname => {
                        $( let mut $name : Option< $type > = None; )*
                        // len also includes the index 0 which is treated outside this macro.
                        while len > 1 {
                            match d.u32()? {
                                $( $idx => $name = Some(d.decode()?), )*

                                x => return Err(minicbor::decode::Error::unknown_variant(x)),
                            }
                            len -= 1;
                        }

                        $( let $name: $type = $name.ok_or(minicbor::decode::Error::missing_value($idx))?; )*

                        Ok(EventInfo :: $sname {
                            $( $name, )*
                        })
                    }, )*
                    _ => Err(minicbor::decode::Error::message("Unsupported event kind"))
                }
            }
        }
    }
}

macro_rules! define_multisig_event {
    ( $( $name: ident $(: $arg: ty )?, )* ) => {
        #[derive(Clone, Debug, Eq, PartialEq)]
        #[non_exhaustive]
        pub enum AccountMultisigTransaction {
            $( $( $name($arg), )? )*
        }

        impl AccountMultisigTransaction {
            pub fn symbol(&self) -> Option<&Address> {
                // TODO: implement this for recursively checking if inner infos
                // has a symbol defined.
                None
            }

            pub fn addresses(&self) -> BTreeSet<&Address> {
                BTreeSet::new()
            }

            pub fn is_about(&self, _id: &Address) -> bool {
                false
            }
        }

        impl<C> Encode<C> for AccountMultisigTransaction {
            fn encode<W: encode::Write>(
                &self,
                e: &mut Encoder<W>,
                _: &mut C,
            ) -> Result<(), encode::Error<W::Error>> {
                match self {
                    $(
                    $( AccountMultisigTransaction :: $name(arg) => {
                        let _: $arg;  // We do this to remove a macro error for not using $arg.
                        e.map(2)?
                         .u8(0)?.encode(EventKind:: $name)?
                         .u8(1)?.encode(arg)?;
                    }, )?
                    )*
                }
                Ok(())
            }
        }

        impl<'b, C> Decode<'b, C> for AccountMultisigTransaction {
            fn decode(d: &mut Decoder<'b>, _: &mut C) -> Result<Self, minicbor::decode::Error> {
                let len = d.map()?.ok_or(minicbor::decode::Error::message(
                    "Invalid event type.",
                ))?;

                if len != 2 {
                    return Err(minicbor::decode::Error::message("Transactions must have 2 values"));
                }
                if d.u8()? != 0 {
                    return Err(minicbor::decode::Error::message(
                        "EventKind should be the first item.",
                    ));
                }
                #[allow(unreachable_patterns)]
                match d.decode::<EventKind>()? {
                    $(
                    $(  EventKind :: $name => {
                        let _: $arg;  // We do this to remove a macro error for not using $arg.
                        if d.u8()? != 1 {
                            Err(minicbor::decode::Error::message("Invalid field index"))
                        } else {
                            Ok(Self :: $name(d.decode()?))
                        }
                    }, )?
                    )*
                    _ => return Err(minicbor::decode::Error::message("Unsupported transaction kind"))
                }
            }
        }
    }
}

macro_rules! define_event {
    ( $( [ $index: literal $(, $sub: literal )* ] $name: ident $(($method_arg: ty))? { $( $idx: literal | $fname: ident : $type: ty $([ $($tag: ident)* ])?, )* }, )* ) => {
        define_event_kind!( $( [ $index $(, $sub )* ] $name { $( $idx | $fname : $type, )* }, )* );
        define_event_info!( $( $name { $( $idx | $fname : $type $([ $( $tag )* ])?, )* }, )* );

        define_multisig_event!( $( $name $(: $method_arg)?, )*);
    }
}

// We flatten the attribute related index here, but it is unflattened when serializing.
define_event! {
    [6, 0]      Send (module::ledger::SendArgs) {
        1     | from:                   Address                                [ id ],
        2     | to:                     Address                                [ id ],
        3     | symbol:                 Symbol                                 [ symbol ],
        4     | amount:                 TokenAmount,
    },
    [7, 0]      KvStorePut (module::kvstore::PutArgs) {
        1     | key:                    ByteVec,
        2     | value:                  ByteVec,
        3     | owner:                  Option<Address>                        [ id_non_null ],
    },
    [7, 1]      KvStoreDisable (module::kvstore::DisableArgs) {
        1     | key:                    ByteVec,
        2     | owner:                  Option<Address>                        [ id_non_null ],
        3     | reason:                 Option<Reason<u64>> ,
    },
    [9, 0]      AccountCreate (module::account::CreateArgs) {
        1     | account:                Address                                [ id ],
        2     | description:            Option<String>,
        3     | roles:                  BTreeMap<Address, BTreeSet<module::account::Role>>,
        4     | features:               module::account::features::FeatureSet,
    },
    [9, 1]      AccountSetDescription (module::account::SetDescriptionArgs) {
        1     | account:                Address                                [ id ],
        2     | description:            String,
    },
    [9, 2]      AccountAddRoles (module::account::AddRolesArgs) {
        1     | account:                Address                                [ id ],
        2     | roles:                  BTreeMap<Address, BTreeSet<module::account::Role>>,
    },
    [9, 3]      AccountRemoveRoles (module::account::RemoveRolesArgs) {
        1     | account:                Address                                [ id ],
        2     | roles:                  BTreeMap<Address, BTreeSet<module::account::Role>>,
    },
    [9, 4]      AccountDisable (module::account::DisableArgs) {
        1     | account:                Address                                [ id ],
    },
    [9, 5]      AccountAddFeatures (module::account::AddFeaturesArgs) {
        1     | account:                Address                                [ id ],
        2     | roles:                  BTreeMap<Address, BTreeSet<module::account::Role>>,
        3     | features:               module::account::features::FeatureSet,
    },
    [9, 1, 0]   AccountMultisigSubmit (module::account::features::multisig::SubmitTransactionArgs) {
        1     | submitter:              Address                                [ id ],
        2     | account:                Address                                [ id ],
<<<<<<< HEAD
        3     | memo:                   Option<Memo>,
=======
        3     | memo_:                  Option<MemoLegacy<String>>,
>>>>>>> 95ba9a1a
        4     | transaction:            Box<AccountMultisigTransaction>        [ inner ],
        5     | token:                  Option<ByteVec>,
        6     | threshold:              u64,
        7     | timeout:                Timestamp,
        8     | execute_automatically:  bool,
<<<<<<< HEAD
=======
        9     | data_:                  Option<DataLegacy>,
        10    | memo:                   Option<Memo>                           [ memo ],
>>>>>>> 95ba9a1a
    },
    [9, 1, 1]   AccountMultisigApprove (module::account::features::multisig::ApproveArgs) {
        1     | account:                Address                                [ id ],
        2     | token:                  ByteVec,
        3     | approver:               Address                                [ id ],
    },
    [9, 1, 2]   AccountMultisigRevoke (module::account::features::multisig::RevokeArgs) {
        1     | account:                Address                                [ id ],
        2     | token:                  ByteVec,
        3     | revoker:                Address                                [ id ],
    },
    [9, 1, 3]   AccountMultisigExecute (module::account::features::multisig::ExecuteArgs) {
        1     | account:                Address                                [ id ],
        2     | token:                  ByteVec,
        3     | executer:               Option<Address>                        [ id_non_null ],
        4     | response:               ResponseMessage,
    },
    [9, 1, 4]   AccountMultisigWithdraw (module::account::features::multisig::WithdrawArgs) {
        1     | account:                Address                                [ id ],
        2     | token:                  ByteVec,
        3     | withdrawer:             Address                                [ id ],
    },
    [9, 1, 5]   AccountMultisigSetDefaults (module::account::features::multisig::SetDefaultsArgs) {
        1     | submitter:              Address                                [ id ],
        2     | account:                Address                                [ id ],
        3     | threshold:              Option<u64>,
        4     | timeout_in_secs:        Option<u64>,
        5     | execute_automatically:  Option<bool>,
    },
    [9, 1, 6]   AccountMultisigExpired {
        1     | account:                Address                                [ id ],
        2     | token:                  ByteVec,
        3     | time:                   Timestamp,
    },
}

/// An Event that happened on the server and that is part of the log.
#[derive(Debug, Encode, Decode)]
#[cbor(map)]
pub struct EventLog {
    #[n(0)]
    pub id: EventId,

    #[n(1)]
    pub time: Timestamp,

    #[n(2)]
    pub content: EventInfo,
}

impl EventLog {
    pub fn kind(&self) -> EventKind {
        EventKind::from(&self.content)
    }

    pub fn symbol(&self) -> Option<&Address> {
        self.content.symbol()
    }

    pub fn is_about(&self, id: &Address) -> bool {
        self.content.is_about(id)
    }
}

#[cfg(test)]
mod test {
    use super::*;
    use crate::ledger;
    use many_identity::testing::identity;

    #[test]
    fn eventid_from_bytevec() {
        let b = ByteVec::from(vec![1, 2, 3, 4, 5]);
        let t = EventId::from(b.clone());

        assert_eq!(b.as_slice(), Into::<Vec<u8>>::into(t));
    }

    #[test]
    fn eventid_from_biguint() {
        let v = u64::MAX;
        let t = EventId::from(BigUint::from(v));

        assert_eq!(v.to_be_bytes(), Into::<Vec<u8>>::into(t).as_slice());
    }

    #[test]
    fn eventid_from_u64() {
        let v = u64::MAX;
        let t = EventId::from(v);

        assert_eq!(v.to_be_bytes(), Into::<Vec<u8>>::into(t).as_slice());
    }

    #[test]
    fn eventid_add() {
        let v = u64::MAX;
        let mut t = EventId::from(v) + 1;

        assert_eq!(
            Into::<Vec<u8>>::into(t.clone()),
            (BigUint::from(u64::MAX) + 1u32).to_bytes_be()
        );
        t += 1;
        assert_eq!(
            Into::<Vec<u8>>::into(t),
            (BigUint::from(u64::MAX) + 2u32).to_bytes_be()
        );

        let b = ByteVec::from(v.to_be_bytes().to_vec());
        let t2 = EventId::from(v) + b;

        assert_eq!(
            Into::<Vec<u8>>::into(t2),
            (BigUint::from(v) * 2u64).to_bytes_be()
        );
    }

    #[test]
    fn eventid_sub() {
        let v = u64::MAX;
        let t = EventId::from(v) - 1;

        assert_eq!(Into::<Vec<u8>>::into(t), (v - 1).to_be_bytes());

        let b = ByteVec::from(1u64.to_be_bytes().to_vec());
        let t2 = EventId::from(v) - b;

        assert_eq!(Into::<Vec<u8>>::into(t2), (v - 1).to_be_bytes());
    }

    #[test]
    fn event_info_addresses() {
        let i0 = identity(0);
        let i01 = i0.with_subresource_id(1).unwrap();

        let s0 = EventInfo::Send {
            from: i0,
            to: i01,
            symbol: Default::default(),
            amount: Default::default(),
        };
        assert_eq!(s0.addresses(), BTreeSet::from_iter(&[i0, i01]));
    }

    #[test]
    fn event_info_addresses_inner() {
        // TODO: reenable this when inner for multisig transactions work.
        // let i0 = identity(0);
        // let i1 = identity(1);
        // let i01 = i0.with_subresource_id(1).unwrap();
        // let i11 = i1.with_subresource_id(1).unwrap();
        //
        // let s0 = EventInfo::AccountMultisigSubmit {
        //     submitter: i0,
        //     account: i1,
        //     memo: None,
        //     transaction: Box::new(AccountMultisigTransaction::Send(SendArgs {
        //         from: Some(i01),
        //         to: i11,
        //         amount: Default::default(),
        //         symbol: Default::default(),
        //     })),
        //     token: None,
        //     threshold: 0,
        //     timeout: Timestamp::now(),
        //     execute_automatically: false,
        //     data: None,
        // };
        // assert_eq!(s0.addresses(), BTreeSet::from_iter(&[i0, i01, i1, i11]));
    }

    #[test]
    fn event_info_is_about() {
        let i0 = identity(0);
        let i1 = identity(1);
        let i01 = i0.with_subresource_id(1).unwrap();
        let i11 = i1.with_subresource_id(1).unwrap();

        let s0 = EventInfo::Send {
            from: i0,
            to: i01,
            symbol: Default::default(),
            amount: Default::default(),
        };
        assert!(s0.is_about(&i0));
        assert!(s0.is_about(&i01));
        assert!(!s0.is_about(&i1));
        assert!(!s0.is_about(&i11));
    }

    #[test]
    fn event_info_is_about_null() {
        let i0 = identity(0);
        let i01 = i0.with_subresource_id(1).unwrap();
        let token = Vec::new().into();

        let s0 = EventInfo::AccountMultisigExecute {
            account: i01,
            token,
            executer: None,
            response: Default::default(),
        };
        assert!(s0.is_about(&i01));
        assert!(!s0.is_about(&Address::anonymous()));
    }

    #[test]
    fn event_info_symbol() {
        let i0 = identity(0);
        let i1 = identity(1);
        let i01 = i0.with_subresource_id(1).unwrap();

        let event = EventInfo::Send {
            from: i0,
            to: i01,
            symbol: i1,
            amount: Default::default(),
        };
        assert_eq!(event.symbol(), Some(&i1));

        let event = EventInfo::AccountDisable { account: i0 };
        assert_eq!(event.symbol(), None);
    }

<<<<<<< HEAD
=======
    #[test]
    fn memo_works() {
        let i0 = identity(0);
        let i1 = identity(1);
        let i01 = i0.with_subresource_id(1).unwrap();

        let event = EventInfo::Send {
            from: i0,
            to: i01,
            symbol: i1,
            amount: Default::default(),
        };
        assert_eq!(event.memo(), None);

        let event = EventInfo::AccountMultisigSubmit {
            submitter: i0,
            account: i1,
            memo_: Some(MemoLegacy::try_from("Hello".to_string()).unwrap()),
            transaction: Box::new(AccountMultisigTransaction::Send(ledger::SendArgs {
                from: None,
                to: Default::default(),
                amount: Default::default(),
                symbol: Default::default(),
            })),
            token: None,
            threshold: 0,
            timeout: Timestamp::now(),
            execute_automatically: false,
            data_: Some(DataLegacy::try_from(b"World".to_vec()).unwrap()),
            memo: Some(Memo::try_from("Foo").unwrap()),
        };
        assert_eq!(event.memo().unwrap(), "Foo");
    }

    #[test]
    fn memo_does_not_return_legacy() {
        let i0 = identity(0);
        let i1 = identity(1);

        let event = EventInfo::AccountMultisigSubmit {
            submitter: i0,
            account: i1,
            memo_: Some(MemoLegacy::try_from("Hello".to_string()).unwrap()),
            transaction: Box::new(AccountMultisigTransaction::Send(ledger::SendArgs {
                from: None,
                to: Default::default(),
                amount: Default::default(),
                symbol: Default::default(),
            })),
            token: None,
            threshold: 0,
            timeout: Timestamp::now(),
            execute_automatically: false,
            data_: Some(DataLegacy::try_from(b"World".to_vec()).unwrap()),
            memo: None,
        };
        assert_eq!(event.memo(), None);
    }

>>>>>>> 95ba9a1a
    mod event_info {
        use super::super::*;
        use many_identity::testing::identity;
        use many_types::Memo;
        use proptest::prelude::*;
        use proptest::string::string_regex;

        fn _create_event_info(memo: Memo, transaction: AccountMultisigTransaction) -> EventInfo {
            EventInfo::AccountMultisigSubmit {
                submitter: identity(0),
                account: identity(1),
                memo: Some(memo),
                transaction: Box::new(transaction),
                token: None,
                threshold: 1,
                timeout: Timestamp::now(),
                execute_automatically: false,
<<<<<<< HEAD
=======
                memo_: None,
                data_: None,
>>>>>>> 95ba9a1a
            }
        }

        fn _assert_serde(info: EventInfo) {
            let bytes = minicbor::to_vec(info.clone()).expect("Could not serialize");
            let decoded: EventInfo = minicbor::decode(&bytes).expect("Could not decode");

            assert_eq!(format!("{decoded:?}"), format!("{info:?}"));
        }

        proptest! {
            // These tests can run for a long time, so limit the number of tests ran to limit the
            // time to run these tests.
            #![proptest_config(ProptestConfig::with_cases(50))]

            #[test]
            fn huge_memo(memo in string_regex("[A-Za-z0-9\\., ]{4001,5000}").unwrap()) {
                let memo: Option<Memo> = memo.try_into().ok();
                assert!(memo.is_none());
            }

            #[test]
            fn submit_send(memo in string_regex("[A-Za-z0-9\\., ]{0,4000}").unwrap(), amount: u64) {
                let memo = memo.try_into().unwrap();
                _assert_serde(
                    _create_event_info(memo, AccountMultisigTransaction::Send(module::ledger::SendArgs {
                        from: Some(identity(2)),
                        to: identity(3),
                        symbol: identity(4),
                        amount: amount.into(),
                    })),
                );
            }

            #[test]
            fn submit_submit_send(memo in string_regex("[A-Za-z0-9\\., ]{0,4000}").unwrap(), memo2 in string_regex("[A-Za-z0-9\\., ]{0,4000}").unwrap(), amount: u64) {
                let memo = memo.try_into().unwrap();
                let memo2 = memo2.try_into().unwrap();
                _assert_serde(
                    _create_event_info(memo,
                        AccountMultisigTransaction::AccountMultisigSubmit(
                            module::account::features::multisig::SubmitTransactionArgs {
                                account: identity(2),
                                memo: Some(memo2),
                                transaction: Box::new(AccountMultisigTransaction::Send(module::ledger::SendArgs {
                                    from: Some(identity(2)),
                                    to: identity(3),
                                    symbol: identity(4),
                                    amount: amount.into(),
                                })),
                                threshold: None,
                                timeout_in_secs: None,
                                execute_automatically: None,
<<<<<<< HEAD
=======
                                data_: None,
                                memo_: None,
>>>>>>> 95ba9a1a
                            }
                        )
                    )
                );
            }

            #[test]
            fn submit_set_defaults(memo in string_regex("[A-Za-z0-9\\., ]{0,4000}").unwrap()) {
                let memo = memo.try_into().unwrap();
                _assert_serde(
                    _create_event_info(memo, AccountMultisigTransaction::AccountMultisigSetDefaults(module::account::features::multisig::SetDefaultsArgs {
                        account: identity(2),
                        threshold: Some(2),
                        timeout_in_secs: None,
                        execute_automatically: Some(false),
                    }))
                );
            }
        }
    }
}

#[cfg(test)]
mod tests {
    use crate::testutils::{call_module, call_module_cbor};
    use std::sync::{Arc, Mutex};

    use super::*;

    #[test]
    fn info() {
        let mut mock = MockEventsModuleBackend::new();
        mock.expect_info()
            .with(eq(InfoArgs {}))
            .times(1)
            .returning(|_args| {
                Ok(InfoReturn {
                    total: 12,
                    event_types: vec![EventKind::Send],
                })
            });
        let module = super::EventsModule::new(Arc::new(Mutex::new(mock)));

        let info_returns: InfoReturn =
            minicbor::decode(&call_module(1, &module, "events.info", "null").unwrap()).unwrap();

        assert_eq!(info_returns.total, 12);
        assert_eq!(info_returns.event_types, &[EventKind::Send]);
    }

    #[test]
    fn list() {
        let data = ListArgs {
            count: Some(1),
            order: None,
            filter: None,
        };
        let mut mock = MockEventsModuleBackend::new();
        mock.expect_list()
            .with(eq(data.clone()))
            .times(1)
            .returning(|_args| {
                Ok(ListReturns {
                    nb_events: 1,
                    events: vec![EventLog {
                        id: EventId::from(vec![1, 1, 1, 1]),
                        time: Timestamp::now(),
                        content: EventInfo::Send {
                            from: Address::anonymous(),
                            to: Address::anonymous(),
                            symbol: Default::default(),
                            amount: TokenAmount::from(1000u64),
                        },
                    }],
                })
            });
        let module = super::EventsModule::new(Arc::new(Mutex::new(mock)));

        let list_returns: ListReturns = minicbor::decode(
            &call_module_cbor(1, &module, "events.list", minicbor::to_vec(data).unwrap()).unwrap(),
        )
        .unwrap();

        assert_eq!(list_returns.nb_events, 1);
        assert_eq!(list_returns.events.len(), 1);
    }

    #[test]
    fn encode_decode() {
        let event = hex::decode(
            "a30045030000000201c11a62e7dcea02a500820\
982010301d92710582080e8acda9634f6f745be872b0e5e9b65b1d3624a3ba91c6432143\
f60e90000020245020000000103f604d92712a301d92710582080e8acda9634f6f745be8\
72b0e5e9b65b1d3624a3ba91c6432143f60e900000204a3003a00015f9001781d4163636\
f756e742077697468204944207b69647d20756e6b6e6f776e2e02a162696478326d61666\
66261686b736477617165656e6179793267786b65333268676237617134616f347774373\
4356c7366733677696a7005c11a62e7dcf5",
        )
        .unwrap();
        let event_log: EventLog = minicbor::decode(&event).unwrap();
        if let EventInfo::AccountMultisigExecute { response, .. } = event_log.content {
            assert!(response.data.unwrap_err().is_attribute_specific());
        }
    }

    #[test]
    fn encode_decode_event_filter() {
        let state_key = EventFilterAttributeSpecificIndex::MultisigTransactionState;
        let pending_state =
            EventFilterAttributeSpecific::MultisigTransactionState(VecOrSingle(vec![
                MultisigTransactionState::Pending,
            ]));
        let event_filter = EventFilter {
            account: None,
            kind: None,
            symbol: None,
            id_range: None,
            date_range: None,
            events_filter_attribute_specific: BTreeMap::from([(state_key, pending_state)]),
        };
        let encoded = minicbor::to_vec(&event_filter).unwrap();
        let decoded: EventFilter = minicbor::decode(&encoded).unwrap();

        assert_eq!(decoded, event_filter);
    }
}<|MERGE_RESOLUTION|>--- conflicted
+++ resolved
@@ -1,17 +1,11 @@
 use crate as module;
-<<<<<<< HEAD
-=======
 use crate::account::features::multisig::MultisigTransactionState;
->>>>>>> 95ba9a1a
 use many_error::{ManyError, Reason};
 use many_identity::Address;
 use many_macros::many_module;
 use many_protocol::ResponseMessage;
 use many_types::ledger::{Symbol, TokenAmount};
-<<<<<<< HEAD
-=======
 use many_types::legacy::{DataLegacy, MemoLegacy};
->>>>>>> 95ba9a1a
 use many_types::{AttributeRelatedIndex, CborRange, Memo, Timestamp, VecOrSingle};
 use minicbor::bytes::ByteVec;
 use minicbor::{encode, Decode, Decoder, Encode, Encoder};
@@ -694,21 +688,14 @@
     [9, 1, 0]   AccountMultisigSubmit (module::account::features::multisig::SubmitTransactionArgs) {
         1     | submitter:              Address                                [ id ],
         2     | account:                Address                                [ id ],
-<<<<<<< HEAD
-        3     | memo:                   Option<Memo>,
-=======
         3     | memo_:                  Option<MemoLegacy<String>>,
->>>>>>> 95ba9a1a
         4     | transaction:            Box<AccountMultisigTransaction>        [ inner ],
         5     | token:                  Option<ByteVec>,
         6     | threshold:              u64,
         7     | timeout:                Timestamp,
         8     | execute_automatically:  bool,
-<<<<<<< HEAD
-=======
         9     | data_:                  Option<DataLegacy>,
         10    | memo:                   Option<Memo>                           [ memo ],
->>>>>>> 95ba9a1a
     },
     [9, 1, 1]   AccountMultisigApprove (module::account::features::multisig::ApproveArgs) {
         1     | account:                Address                                [ id ],
@@ -934,8 +921,6 @@
         assert_eq!(event.symbol(), None);
     }
 
-<<<<<<< HEAD
-=======
     #[test]
     fn memo_works() {
         let i0 = identity(0);
@@ -995,7 +980,6 @@
         assert_eq!(event.memo(), None);
     }
 
->>>>>>> 95ba9a1a
     mod event_info {
         use super::super::*;
         use many_identity::testing::identity;
@@ -1013,11 +997,8 @@
                 threshold: 1,
                 timeout: Timestamp::now(),
                 execute_automatically: false,
-<<<<<<< HEAD
-=======
                 memo_: None,
                 data_: None,
->>>>>>> 95ba9a1a
             }
         }
 
@@ -1071,11 +1052,8 @@
                                 threshold: None,
                                 timeout_in_secs: None,
                                 execute_automatically: None,
-<<<<<<< HEAD
-=======
                                 data_: None,
                                 memo_: None,
->>>>>>> 95ba9a1a
                             }
                         )
                     )
