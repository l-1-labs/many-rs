use crate::EmptyReturn;
use many_error::{ManyError, Reason};
use many_identity::Address;
use many_macros::many_module;
use many_types::{Either, VecOrSingle};
use minicbor::{decode, encode, Decode, Decoder, Encode, Encoder};
use std::collections::{BTreeMap, BTreeSet};
use std::str::FromStr;

pub mod errors;
pub mod features;

#[derive(
    Copy,
    Clone,
    Debug,
    Ord,
    PartialOrd,
    Eq,
    PartialEq,
    strum_macros::AsRefStr,
    strum_macros::Display,
    strum_macros::EnumIter,
    strum_macros::EnumString,
)]
#[repr(u8)]
#[strum(serialize_all = "camelCase")]
pub enum Role {
    Owner,
    CanLedgerTransact,
    CanMultisigSubmit,
    CanMultisigApprove,
    CanKvStoreWrite,
    CanKvStoreDisable,
}

impl PartialEq<&str> for Role {
    fn eq(&self, other: &&str) -> bool {
        self.as_ref() == *other
    }
}

impl<C> Encode<C> for Role {
    fn encode<W: encode::Write>(
        &self,
        e: &mut Encoder<W>,
        _: &mut C,
    ) -> Result<(), encode::Error<W::Error>> {
        e.str(self.as_ref())?;
        Ok(())
    }
}

impl<'b, C> Decode<'b, C> for Role {
    fn decode(d: &mut Decoder<'b>, _: &mut C) -> Result<Self, decode::Error> {
        let role = d.str()?;
        Self::from_str(role).map_err(|_| decode::Error::message("Invalid role"))
    }
}

/// An iterator that iterates over accounts. The keys will be identities, and not just
/// subresource IDs.
#[derive(Clone)]
pub struct AccountMapIterator<'map>(
    Address,
    std::collections::btree_map::Iter<'map, u32, Account>,
);

impl std::fmt::Debug for AccountMapIterator<'_> {
    fn fmt(&self, f: &mut std::fmt::Formatter<'_>) -> std::fmt::Result {
        f.debug_list().entries(self.clone()).finish()
    }
}

impl<'it> Iterator for AccountMapIterator<'it> {
    type Item = (Address, &'it Account);

    fn next(&mut self) -> Option<Self::Item> {
        self.1.next().map(|(k, v)| {
            (
                self.0
                    .with_subresource_id_unchecked((*k).try_into().unwrap()),
                v,
            )
        })
    }
}

/// A map of Subresource IDs to account. It should have a non-anonymous identity as the identity,
/// and the inner map will contains subresource identities as keys.
pub struct AccountMap {
    id: Address,
    inner: BTreeMap<u32, Account>,
}

impl AccountMap {
    pub fn new(id: Address) -> Self {
        Self {
            id,
            inner: Default::default(),
        }
    }

    pub fn contains(&self, identity: &Address) -> bool {
        self.get(identity).is_some()
    }

    pub fn get(&self, identity: &Address) -> Option<&Account> {
        if identity.matches(&self.id) {
            if let Some(subid) = identity.subresource_id() {
                return self.inner.get(&subid);
            }
        }
        None
    }

    pub fn get_mut(&mut self, identity: &Address) -> Option<&mut Account> {
        if identity.matches(&self.id) {
            if let Some(subid) = identity.subresource_id() {
                return self.inner.get_mut(&subid);
            }
        }
        None
    }

    pub fn insert(&mut self, account: Account) -> Result<(Address, Option<Account>), ManyError> {
        let subid = self.inner.keys().last().map_or(0, |x| x + 1);
        let id = self.id.with_subresource_id(subid)?;
        Ok((id, self.inner.insert(subid, account)))
    }

    pub fn remove(&mut self, identity: &Address) -> Option<Account> {
        if identity.matches(&self.id) {
            if let Some(subid) = identity.subresource_id() {
                return self.inner.remove(&subid);
            }
        }
        None
    }

    pub fn has_role(&self, account: &Address, id: &Address, role: Role) -> bool {
        if let Some(account) = self.get(account) {
            account.has_role(id, role)
        } else {
            false
        }
    }

    pub fn needs_role(
        &self,
        account: &Address,
        id: &Address,
        role: impl IntoIterator<Item = Role>,
    ) -> Result<(), ManyError> {
        if let Some(account) = self.get(account) {
            account.needs_role(id, role)
        } else {
            Err(errors::unknown_account(account))
        }
    }

    pub fn iter(&self) -> AccountMapIterator {
        AccountMapIterator(self.id, self.inner.iter())
    }
}

/// A generic Account type. This is useful as utility for managing accounts in your backend.
#[derive(Clone, Debug, Encode, Decode)]
#[cbor(map)]
pub struct Account {
    #[n(0)]
    pub description: Option<String>,

    #[n(1)]
    pub roles: BTreeMap<Address, BTreeSet<Role>>,

    #[n(2)]
    pub features: features::FeatureSet,

    #[n(3)]
    pub disabled: Option<Either<bool, Reason<u64>>>,
}

impl Account {
    pub fn create(
        sender: &Address,
        CreateArgs {
            description,
            roles,
            features,
        }: CreateArgs,
    ) -> Self {
        // Add the sender as owner role.
        let mut roles = roles.unwrap_or_default();
        roles.entry(*sender).or_default().insert(Role::Owner);
        Self {
            description,
            roles,
            features,
            disabled: None,
        }
    }

    /// Disable the account, providing a reason or not.
    pub fn disable(&mut self, reason: Option<Reason<u64>>) {
        self.disabled = Some(match reason {
            None => Either::Left(true),
            Some(e) => Either::Right(e),
        })
    }

    pub fn set_description(&mut self, desc: Option<impl ToString>) {
        self.description = desc.map(|d| d.to_string());
    }

    pub fn features(&self) -> &features::FeatureSet {
        &self.features
    }
    pub fn roles(&self) -> &BTreeMap<Address, BTreeSet<Role>> {
        &self.roles
    }

    pub fn has_role<R: TryInto<Role>>(&self, id: &Address, role: R) -> bool {
        let role: Role = if let Ok(r) = role.try_into() {
            r
        } else {
            return false;
        };
        self.roles.get(id).map_or(false, |v| v.contains(&role))
    }

    /// Verify that an ID has the proper role, or return an
    pub fn needs_role<R: TryInto<Role> + std::fmt::Display + Copy>(
        &self,
        id: &Address,
        role: impl IntoIterator<Item = R>,
    ) -> Result<(), ManyError> {
        let mut first = None;
        for role in role {
            let cp = role;
            match role.try_into() {
                Ok(r) => {
                    first.get_or_insert(r);
                    if self.has_role(id, r) {
                        return Ok(());
                    }
                }
                Err(_) => return Err(errors::unknown_role(cp)),
            }
        }
        Err(errors::user_needs_role(first.unwrap_or(Role::Owner)))
    }

    pub fn add_role<R: Into<Role>>(&mut self, id: &Address, role: R) -> bool {
        self.roles.entry(*id).or_default().insert(role.into())
    }

    pub fn remove_role<R: Into<Role>>(&mut self, id: &Address, role: R) -> bool {
        let v = self.roles.get_mut(id);
        match v {
            Some(v) => {
                let result = v.remove(&role.into());
                if v.is_empty() {
                    self.roles.remove(id);
                }
                result
            }
            None => false,
        }
    }

    pub fn get_roles(&self, id: &Address) -> BTreeSet<Role> {
        self.roles.get(id).cloned().unwrap_or_default()
    }

    pub fn feature<F: features::TryCreateFeature>(&self) -> Option<F> {
        self.features.get::<F>().ok()
    }
}

#[derive(Clone, Debug, Encode, Decode, Eq, PartialEq)]
#[cbor(map)]
pub struct CreateArgs {
    #[n(0)]
    pub description: Option<String>,

    #[n(1)]
    pub roles: Option<BTreeMap<Address, BTreeSet<Role>>>,

    #[n(2)]
    pub features: features::FeatureSet,
}

#[derive(Clone, Debug, Encode, Decode, Eq, PartialEq)]
#[cbor(map)]
pub struct CreateReturn {
    #[n(0)]
    pub id: Address,
}

#[derive(Clone, Debug, Encode, Decode, Eq, PartialEq)]
#[cbor(map)]
pub struct SetDescriptionArgs {
    #[n(0)]
    pub account: Address,

    #[n(1)]
    pub description: String,
}

pub type SetDescriptionReturn = EmptyReturn;

#[derive(Clone, Debug, Encode, Decode, Eq, PartialEq)]
#[cbor(map)]
pub struct ListRolesArgs {
    #[n(0)]
    pub account: Address,
}

#[derive(Clone, Encode, Decode)]
#[cbor(map)]
pub struct ListRolesReturn {
    #[n(0)]
    pub roles: BTreeSet<Role>,
}

#[derive(Clone, Debug, Encode, Decode, Eq, PartialEq)]
#[cbor(map)]
pub struct GetRolesArgs {
    #[n(0)]
    pub account: Address,

    #[n(1)]
    pub identities: VecOrSingle<Address>,
}

#[derive(Clone, Debug, Encode, Decode)]
#[cbor(map)]
pub struct GetRolesReturn {
    #[n(0)]
    pub roles: BTreeMap<Address, BTreeSet<Role>>,
}

#[derive(Clone, Debug, Encode, Decode, Eq, PartialEq)]
#[cbor(map)]
pub struct AddRolesArgs {
    #[n(0)]
    pub account: Address,

    #[n(1)]
    pub roles: BTreeMap<Address, BTreeSet<Role>>,
}

pub type AddRolesReturn = EmptyReturn;

#[derive(Clone, Debug, Encode, Decode, Eq, PartialEq)]
#[cbor(map)]
pub struct RemoveRolesArgs {
    #[n(0)]
    pub account: Address,

    #[n(1)]
    pub roles: BTreeMap<Address, BTreeSet<Role>>,
}

pub type RemoveRolesReturn = EmptyReturn;

#[derive(Clone, Debug, Encode, Decode, Eq, PartialEq)]
#[cbor(map)]
pub struct InfoArgs {
    #[n(0)]
    pub account: Address,
}

#[derive(Clone, Debug, Encode, Decode)]
#[cbor(map)]
pub struct InfoReturn {
    #[n(0)]
    pub description: Option<String>,

    #[n(1)]
    pub roles: BTreeMap<Address, BTreeSet<Role>>,

    #[n(2)]
    pub features: features::FeatureSet,

    #[n(3)]
    pub disabled: Option<Either<bool, Reason<u64>>>,
}

#[derive(Clone, Debug, Encode, Decode, Eq, PartialEq)]
#[cbor(map)]
pub struct DisableArgs {
    #[n(0)]
    pub account: Address,
}

pub type DisableReturn = EmptyReturn;

#[derive(Clone, Debug, Encode, Decode, Eq, PartialEq)]
#[cbor(map)]
pub struct AddFeaturesArgs {
    #[n(0)]
    pub account: Address,

    #[n(1)]
    pub roles: Option<BTreeMap<Address, BTreeSet<Role>>>,

    #[n(2)]
    pub features: features::FeatureSet,
}

pub type AddFeaturesReturn = EmptyReturn;

#[many_module(name = AccountModule, id = 9, namespace = account, many_modules_crate = crate)]
#[cfg_attr(test, mockall::automock)]
pub trait AccountModuleBackend: Send {
    /// Create an account.
    fn create(&mut self, sender: &Address, args: CreateArgs) -> Result<CreateReturn, ManyError>;

    /// Set the description of an account.
    fn set_description(
        &mut self,
        sender: &Address,
        args: SetDescriptionArgs,
    ) -> Result<SetDescriptionReturn, ManyError>;

    /// List all the roles supported by an account.
    fn list_roles(
        &self,
        sender: &Address,
        args: ListRolesArgs,
    ) -> Result<ListRolesReturn, ManyError>;

    /// Get roles associated with an identity for an account.
    fn get_roles(&self, sender: &Address, args: GetRolesArgs) -> Result<GetRolesReturn, ManyError>;

    /// Add roles to identities for an account.
    fn add_roles(
        &mut self,
        sender: &Address,
        args: AddRolesArgs,
    ) -> Result<AddRolesReturn, ManyError>;

    /// Remove roles from an identity for an account.
    fn remove_roles(
        &mut self,
        sender: &Address,
        args: RemoveRolesArgs,
    ) -> Result<RemoveRolesReturn, ManyError>;

    /// Returns the information related to an account.
    fn info(&self, sender: &Address, args: InfoArgs) -> Result<InfoReturn, ManyError>;

    /// Disable or delete an account.
    fn disable(&mut self, sender: &Address, args: DisableArgs) -> Result<DisableReturn, ManyError>;

    /// Add additional features to an account.
    fn add_features(
        &mut self,
        sender: &Address,
        args: AddFeaturesArgs,
    ) -> Result<AddFeaturesReturn, ManyError>;
}

#[cfg(test)]
mod module_tests {
    use super::*;
    use crate::testutils::call_module;
    use many_identity::testing::identity;
    use std::sync::{Arc, Mutex, RwLock};

    // TODO: split this to get easier to maintain tests.
    #[test]
    fn module_works() {
        let account_map = Arc::new(RwLock::new(AccountMap::new(identity(0))));
        let mut mock = MockAccountModuleBackend::new();

        mock.expect_create().returning({
            let account_map = Arc::clone(&account_map);
            move |sender, args| {
                let mut account_map = account_map.write().unwrap();
                let (id, _) = account_map.insert(Account::create(sender, args))?;
                Ok(CreateReturn { id })
            }
        });
        mock.expect_set_description().returning({
            let account_map = Arc::clone(&account_map);
            move |_, args| {
                let mut account_map = account_map.write().unwrap();
                let mut account = account_map
                    .get_mut(&args.account)
                    .ok_or_else(|| errors::unknown_account(args.account))?;
                account.description = Some(args.description);
                Ok(EmptyReturn)
            }
        });
        mock.expect_info().returning({
            let account_map = Arc::clone(&account_map);
            move |_, args| {
                let account_map = account_map.write().unwrap();
                let account = account_map
                    .get(&args.account)
                    .ok_or_else(|| errors::unknown_account(args.account))?;
                Ok(InfoReturn {
                    description: account.description.clone(),
                    roles: account.roles.clone(),
                    features: account.features.clone(),
                    disabled: None,
                })
            }
        });
        mock.expect_list_roles().returning({
            let account_map = Arc::clone(&account_map);
            move |_, args| {
                let account_map = account_map.write().unwrap();
                let _ = account_map
                    .get(&args.account)
                    .ok_or_else(|| errors::unknown_account(args.account))?;

                Ok(ListRolesReturn {
                    roles: BTreeSet::from_iter(
                        vec![Role::Owner, Role::CanLedgerTransact].into_iter(),
                    ),
                })
            }
        });
        mock.expect_disable().returning({
            let account_map = Arc::clone(&account_map);
            move |sender, args| {
                let mut account_map = account_map.write().unwrap();
                account_map.needs_role(&args.account, sender, [Role::Owner])?;
                account_map.remove(&args.account).map_or_else(
                    || Err(errors::unknown_account(args.account)),
                    |_| Ok(EmptyReturn),
                )
            }
        });

        let module_impl = Arc::new(Mutex::new(mock));
        let module = super::AccountModule::new(module_impl);
        let id_from = identity(1);

        let result: CreateReturn = minicbor::decode(
            &call_module(1, &module, "account.create", r#"{ 0: "test", 2: [0] }"#).unwrap(),
        )
        .unwrap();

        let id = {
            let account_map = account_map.read().unwrap();
            let (id, account) = account_map.iter().next().unwrap();

            assert_eq!(id, result.id);
            assert_eq!(id.subresource_id(), Some(0));
            assert_eq!(account.description, Some("test".to_string()));
            assert!(account.roles.contains_key(&id_from));
            assert!(account
                .roles
                .get_key_value(&id_from)
                .unwrap()
                .1
                .contains(&Role::Owner));
            id
        };
        let wrong_id = id.with_subresource_id(12345).unwrap();

        call_module(
            1,
            &module,
            "account.setDescription",
            format!(r#"{{ 0: "{}", 1: "new-name" }}"#, id),
        )
        .unwrap();

        assert!(call_module(
            1,
            &module,
            "account.setDescription",
            format!(r#"{{ 0: "{}", 1: "new-name-2" }}"#, wrong_id),
        )
        .is_err());

        {
            let account: InfoReturn = minicbor::decode(
                &call_module(0, &module, "account.info", format!(r#"{{ 0: "{}" }}"#, id)).unwrap(),
            )
            .unwrap();
            assert_eq!(account.description, Some("new-name".to_string()));
            assert!(account.roles.contains_key(&id_from));
            assert!(account
                .roles
                .get_key_value(&id_from)
                .unwrap()
                .1
                .contains(&Role::Owner));
            assert!(account.features.has_id(0));
        }

        assert!(call_module(
            1,
            &module,
            "account.listRoles",
            format!(r#"{{ 0: "{}", 1: "new-name" }}"#, wrong_id),
        )
        .is_err());

        assert_eq!(
            minicbor::decode::<ListRolesReturn>(
                &call_module(
                    1,
                    &module,
                    "account.listRoles",
                    format!(r#"{{ 0: "{}", 1: "new-name" }}"#, id)
                )
                .unwrap()
            )
            .unwrap()
            .roles,
            BTreeSet::from_iter(vec![Role::Owner, Role::CanLedgerTransact].into_iter()),
        );

        assert!(call_module(
            2,
            &module,
            "account.disable",
            format!(r#"{{ 0: "{}" }}"#, id),
        )
        .is_err());
        assert!(call_module(
            1,
            &module,
            "account.disable",
            format!(r#"{{ 0: "{}" }}"#, id.with_subresource_id(9999).unwrap()),
        )
        .is_err());

        assert!(call_module(
            1,
            &module,
            "account.disable",
            format!(r#"{{ 0: "{}" }}"#, id),
        )
        .is_ok());

        let account_map = account_map.read().unwrap();
        assert!(account_map.inner.is_empty());
    }
}

#[test]
fn roles_from_str() {
    use std::str::FromStr;
    assert_eq!(Role::from_str("owner").unwrap(), Role::Owner);
    assert_eq!(Role::Owner, "owner");
    assert_eq!(format!("a {} b", Role::Owner), "a owner b");
}

#[test]
fn needs_role() {
    use many_identity::testing::identity;

    let owner = identity(0);
    let account = Account::create(
        &owner,
        CreateArgs {
            description: None,
            roles: None,
            features: Default::default(),
        },
    );
    assert!(account.needs_role(&owner, [Role::Owner]).is_ok());
    assert!(account
        .needs_role(&owner, [Role::CanMultisigSubmit])
        .is_err());
    assert!(account.needs_role(&identity(1), [Role::Owner]).is_err());
}

#[test]
fn remove_empty_role() {
    use many_identity::testing::identity;

    let owner = identity(0);
    let mut account = Account::create(
        &owner,
        CreateArgs {
            description: None,
            roles: None,
            features: Default::default(),
        },
    );
    assert!(!account.has_role(&identity(1), Role::CanMultisigSubmit));
    account.add_role(&identity(1), Role::CanMultisigSubmit);
    assert!(account.has_role(&identity(1), Role::CanMultisigSubmit));

<<<<<<< HEAD
    account.remove_role(&Address::public_key_raw([1; 28]), Role::CanMultisigSubmit);
    assert!(!account
        .roles
        .contains_key(&Address::public_key_raw([1; 28])));
=======
    account.remove_role(&identity(1), Role::CanMultisigSubmit);
    assert!(!account.roles.contains_key(&identity(1)));
>>>>>>> 843336d8
}<|MERGE_RESOLUTION|>--- conflicted
+++ resolved
@@ -692,13 +692,6 @@
     account.add_role(&identity(1), Role::CanMultisigSubmit);
     assert!(account.has_role(&identity(1), Role::CanMultisigSubmit));
 
-<<<<<<< HEAD
-    account.remove_role(&Address::public_key_raw([1; 28]), Role::CanMultisigSubmit);
-    assert!(!account
-        .roles
-        .contains_key(&Address::public_key_raw([1; 28])));
-=======
     account.remove_role(&identity(1), Role::CanMultisigSubmit);
     assert!(!account.roles.contains_key(&identity(1)));
->>>>>>> 843336d8
 }