[package]
name = "many-modules"
version = "0.1.2-rc.2" # managed by release.sh
edition = "2021"
description = "All modules declared in the specification."
license-file = "../../LICENSE"
homepage = "https://liftedinit.org/"
repository = "https://github.com/liftedinit/many-rs.git"
authors = ["The Lifted Initiative <crates@liftedinit.org>"]

# See more keys and their definitions at https://doc.rust-lang.org/cargo/reference/manifest.html

[dependencies]
<<<<<<< HEAD
many-error = { path = "../many-error", version = "0.1.1" } # managed by release.sh
many-identity = { path = "../many-identity", version = "0.1.1" } # managed by release.sh
many-macros = { path = "../many-macros", version = "0.1.1" } # managed by release.sh
many-protocol = { path = "../many-protocol", version = "0.1.1" } # managed by release.sh
many-types = { path = "../many-types", version = "0.1.1" } # managed by release.sh
async-channel = "1.8.0"
async-trait = "0.1.68"
coset = "0.3.4"
=======
many-error = { path = "../many-error", version = "0.1.2-rc.2" } # managed by release.sh
many-identity = { path = "../many-identity", version = "0.1.2-rc.2" } # managed by release.sh
many-macros = { path = "../many-macros", version = "0.1.2-rc.2" } # managed by release.sh
many-protocol = { path = "../many-protocol", version = "0.1.2-rc.2" } # managed by release.sh
many-types = { path = "../many-types", version = "0.1.2-rc.2" } # managed by release.sh
async-channel = "1.8"
async-trait = "0.1.56"
coset = "0.3.2"
>>>>>>> 8a5f46cf
derive_builder = "0.12.0"
hex = "0.4.3"
minicbor = { version = "0.19.1", features = ["derive"] }
num-bigint = "0.4.3"
num_enum = "0.6.1"
strum = "0.24.1"
strum_macros = "0.24.3"

[dev-dependencies]
<<<<<<< HEAD
cbor-diag = "0.1.12"
many-identity = { path = "../many-identity", features = ["raw", "testing"], version = "0.1.1" } # managed by release.sh
many-identity-dsa = { path = "../many-identity-dsa", features = ["ed25519", "testing"], version = "0.1.1" } # managed by release.sh
mockall = "0.11.4"
once_cell = "1.17.1"
proptest = "1.2.0"
smol = "1.3.0"
=======
cbor-diag = "0.1.11"
many-identity = { path = "../many-identity", features = ["raw", "testing"], version = "0.1.2-rc.2" } # managed by release.sh
many-identity-dsa = { path = "../many-identity-dsa", features = ["ed25519", "testing"], version = "0.1.2-rc.2" } # managed by release.sh
mockall = "0.11.1"
once_cell = "1.13.0"
proptest = "1.0.0"
smol = "1.2.5"
>>>>>>> 8a5f46cf

[features]
cucumber = ["many-types/cucumber"]<|MERGE_RESOLUTION|>--- conflicted
+++ resolved
@@ -11,25 +11,14 @@
 # See more keys and their definitions at https://doc.rust-lang.org/cargo/reference/manifest.html
 
 [dependencies]
-<<<<<<< HEAD
-many-error = { path = "../many-error", version = "0.1.1" } # managed by release.sh
-many-identity = { path = "../many-identity", version = "0.1.1" } # managed by release.sh
-many-macros = { path = "../many-macros", version = "0.1.1" } # managed by release.sh
-many-protocol = { path = "../many-protocol", version = "0.1.1" } # managed by release.sh
-many-types = { path = "../many-types", version = "0.1.1" } # managed by release.sh
-async-channel = "1.8.0"
-async-trait = "0.1.68"
-coset = "0.3.4"
-=======
 many-error = { path = "../many-error", version = "0.1.2-rc.2" } # managed by release.sh
 many-identity = { path = "../many-identity", version = "0.1.2-rc.2" } # managed by release.sh
 many-macros = { path = "../many-macros", version = "0.1.2-rc.2" } # managed by release.sh
 many-protocol = { path = "../many-protocol", version = "0.1.2-rc.2" } # managed by release.sh
 many-types = { path = "../many-types", version = "0.1.2-rc.2" } # managed by release.sh
-async-channel = "1.8"
-async-trait = "0.1.56"
-coset = "0.3.2"
->>>>>>> 8a5f46cf
+async-channel = "1.8.0"
+async-trait = "0.1.68"
+coset = "0.3.4"
 derive_builder = "0.12.0"
 hex = "0.4.3"
 minicbor = { version = "0.19.1", features = ["derive"] }
@@ -39,23 +28,13 @@
 strum_macros = "0.24.3"
 
 [dev-dependencies]
-<<<<<<< HEAD
 cbor-diag = "0.1.12"
-many-identity = { path = "../many-identity", features = ["raw", "testing"], version = "0.1.1" } # managed by release.sh
-many-identity-dsa = { path = "../many-identity-dsa", features = ["ed25519", "testing"], version = "0.1.1" } # managed by release.sh
+many-identity = { path = "../many-identity", features = ["raw", "testing"], version = "0.1.2-rc.2" } # managed by release.sh
+many-identity-dsa = { path = "../many-identity-dsa", features = ["ed25519", "testing"], version = "0.1.2-rc.2" } # managed by release.sh
 mockall = "0.11.4"
 once_cell = "1.17.1"
 proptest = "1.2.0"
 smol = "1.3.0"
-=======
-cbor-diag = "0.1.11"
-many-identity = { path = "../many-identity", features = ["raw", "testing"], version = "0.1.2-rc.2" } # managed by release.sh
-many-identity-dsa = { path = "../many-identity-dsa", features = ["ed25519", "testing"], version = "0.1.2-rc.2" } # managed by release.sh
-mockall = "0.11.1"
-once_cell = "1.13.0"
-proptest = "1.0.0"
-smol = "1.2.5"
->>>>>>> 8a5f46cf
 
 [features]
 cucumber = ["many-types/cucumber"]