[package]
name = "many-modules"
version = "0.1.2-rc.2" # managed by release.sh
edition = "2021"
description = "All modules declared in the specification."
license-file = "../../LICENSE"
homepage = "https://liftedinit.org/"
repository = "https://github.com/liftedinit/many-rs.git"
authors = ["The Lifted Initiative <crates@liftedinit.org>"]

# See more keys and their definitions at https://doc.rust-lang.org/cargo/reference/manifest.html

[dependencies]
many-error = { path = "../many-error", version = "0.1.2-rc.2" } # managed by release.sh
many-identity = { path = "../many-identity", version = "0.1.2-rc.2" } # managed by release.sh
many-macros = { path = "../many-macros", version = "0.1.2-rc.2" } # managed by release.sh
many-protocol = { path = "../many-protocol", version = "0.1.2-rc.2" } # managed by release.sh
many-types = { path = "../many-types", version = "0.1.2-rc.2" } # managed by release.sh
async-channel = "1.8.0"
async-trait = "0.1.68"
coset = "0.3.4"
derive_builder = "0.12.0"
hex = "0.4.3"
minicbor = { version = "0.19.1", features = ["derive"] }
num-bigint = "0.4.3"
<<<<<<< HEAD
num-traits = "0.2.14"
num_enum = "0.5.7"
=======
num_enum = "0.6.1"
>>>>>>> abae76cf
strum = "0.24.1"
strum_macros = "0.24.3"

[dev-dependencies]
cbor-diag = "0.1.12"
many-identity = { path = "../many-identity", features = ["raw", "testing"], version = "0.1.2-rc.2" } # managed by release.sh
many-identity-dsa = { path = "../many-identity-dsa", features = ["ed25519", "testing"], version = "0.1.2-rc.2" } # managed by release.sh
mockall = "0.11.4"
once_cell = "1.17.1"
proptest = "1.2.0"
smol = "1.3.0"

[features]
cucumber = ["many-types/cucumber"]<|MERGE_RESOLUTION|>--- conflicted
+++ resolved
@@ -23,12 +23,8 @@
 hex = "0.4.3"
 minicbor = { version = "0.19.1", features = ["derive"] }
 num-bigint = "0.4.3"
-<<<<<<< HEAD
 num-traits = "0.2.14"
-num_enum = "0.5.7"
-=======
 num_enum = "0.6.1"
->>>>>>> abae76cf
 strum = "0.24.1"
 strum_macros = "0.24.3"
 
