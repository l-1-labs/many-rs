--- conflicted
+++ resolved
@@ -22,14 +22,10 @@
 tracing = "0.1.36"
 
 [dev-dependencies]
-<<<<<<< HEAD
-cbor-diag = "0.1.9"
+cbor-diag = "0.1.10"
 many-identity = { path = "../many-identity", version = "0.1.0", features = ["raw", "testing", "minicbor"] }
-=======
-cbor-diag = "0.1.10"
-many-identity = { path = "../many-identity", version = "0.1.0", features = ["raw", "testing"] }
->>>>>>> 8cbe85dd
 many-identity-dsa = { path = "../many-identity-dsa", version = "0.1.0", features = ["ed25519", "testing"] }
+many-server = { path = "../many-server", version = "0.1.0", features = ["testing"] }
 mockall = "0.11.1"
 once_cell = "1.13.0"
 proptest = "1.0.0"
