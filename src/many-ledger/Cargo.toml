--- conflicted
+++ resolved
@@ -30,23 +30,6 @@
 num-bigint = "0.4.3"
 num-traits = "0.2.15"
 minicbor = { version = "0.19.1", features = ["derive", "std"] }
-<<<<<<< HEAD
-many-cli-helpers = { path = "../many-cli-helpers", version = "0.1.1" } # managed by release.sh
-many-error = { path = "../many-error", version = "0.1.1" } # managed by release.sh
-many-identity = { path = "../many-identity", features = ["default", "serde"], version = "0.1.1" } # managed by release.sh
-many-identity-dsa = { path = "../many-identity-dsa", features = ["ed25519", "ecdsa"] , version = "0.1.1" } # managed by release.sh
-many-identity-webauthn = { path = "../many-identity-webauthn", version = "0.1.1" } # managed by release.sh
-many-migration = { path = "../many-migration", version = "0.1.1" } # managed by release.sh
-many-modules = { path = "../many-modules", version = "0.1.1" } # managed by release.sh
-many-protocol = { path = "../many-protocol", version = "0.1.1" } # managed by release.sh
-many-server = { path = "../many-server", version = "0.1.1" } # managed by release.sh
-many-types = { path = "../many-types", version = "0.1.1" } # managed by release.sh
-rand = "0.8.5"
-serde = "1.0.163"
-serde_json = "1.0.96"
-sha3 = "0.10.8"
-signal-hook = "0.3.15"
-=======
 many-cli-helpers = { path = "../many-cli-helpers", version = "0.1.2-rc.2" } # managed by release.sh
 many-error = { path = "../many-error", version = "0.1.2-rc.2" } # managed by release.sh
 many-identity = { path = "../many-identity", features = ["default", "serde"], version = "0.1.2-rc.2" } # managed by release.sh
@@ -58,12 +41,11 @@
 many-server = { path = "../many-server", version = "0.1.2-rc.2" } # managed by release.sh
 many-server-cache = { path = "../many-server-cache", version = "0.1.2-rc.2" } # managed by release.sh
 many-types = { path = "../many-types", version = "0.1.2-rc.2" } # managed by release.sh
-rand = "0.8"
-serde = "1.0.130"
-serde_json = "1.0.72"
-sha3 = "0.10.6"
-signal-hook = "0.3.13"
->>>>>>> 8a5f46cf
+rand = "0.8.5"
+serde = "1.0.163"
+serde_json = "1.0.96"
+sha3 = "0.10.8"
+signal-hook = "0.3.15"
 strum = "0.24.1"
 tokio = { version = "1.28.1", features = [ "full" ] }
 tracing = "0.1.37"
@@ -71,31 +53,17 @@
 
 [dev-dependencies]
 cucumber = { version = "0.19.1", features = ["libtest"] }
-<<<<<<< HEAD
 once_cell = "1.17.1"
-many-identity = { path = "../many-identity", features = ["default", "serde", "testing"], version = "0.1.1" } # managed by release.sh
-many-identity-dsa = { path = "../many-identity-dsa", features = [ "ed25519", "testing" ], version = "0.1.1" } # managed by release.sh
-many-ledger = { path = ".", features = ["balance_testing", "migration_testing", "disable_token_sender_check"]}
-many-modules = { path = "../many-modules", features = ["cucumber"], version = "0.1.1" } # managed by release.sh
-many-types = { path = "../many-types", features = ["cucumber"], version = "0.1.1" } # managed by release.sh
-proptest = "1.2.0"
-tempfile = "3.5.0"
-tokio = "1.28.1"
-many-ledger-test-utils = { path = "test-utils", version = "0.1.1" } # managed by release.sh
-many-ledger-test-macros = { path = "test-macros", version = "0.1.1" } # managed by release.sh
-=======
-once_cell = "1.12"
 many-identity = { path = "../many-identity", features = ["default", "serde", "testing"], version = "0.1.2-rc.2" } # managed by release.sh
 many-identity-dsa = { path = "../many-identity-dsa", features = [ "ed25519", "testing" ], version = "0.1.2-rc.2" } # managed by release.sh
 many-ledger = { path = ".", features = ["balance_testing", "migration_testing", "disable_token_sender_check"]}
 many-modules = { path = "../many-modules", features = ["cucumber"], version = "0.1.2-rc.2" } # managed by release.sh
 many-types = { path = "../many-types", features = ["cucumber"], version = "0.1.2-rc.2" } # managed by release.sh
-proptest = "1"
-tempfile = "3.3.0"
-tokio = "1.13.0"
+proptest = "1.2.0"
+tempfile = "3.5.0"
+tokio = "1.28.1"
 many-ledger-test-utils = { path = "test-utils", version = "0.1.2-rc.2" } # managed by release.sh
 many-ledger-test-macros = { path = "test-macros", version = "0.1.2-rc.2" } # managed by release.sh
->>>>>>> 8a5f46cf
 
 [[test]]
 name = "create_token"
