[package]
name = "many-ledger-test-utils"
version = "0.1.2-rc.2" # managed by release.sh
edition = "2021"
authors = ["The Lifted Initiative"]
license = "Apache-2.0"
description = ""
homepage = "https://liftedinit.org"
repository = "https://github.com/liftedinit/many-framework"
publish = false

[dependencies]
async-channel = "1.8.0"
coset = "0.3.4"
cucumber = { version = "0.19.1", features = ["libtest"] }
<<<<<<< HEAD
itertools = "0.10.5"
many-error = { path = "../../many-error", version = "0.1.1" } # managed by release.sh
many-identity = { path = "../../many-identity", features = ["default", "serde", "testing"], version = "0.1.1" } # managed by release.sh
many-identity-dsa = { path = "../../many-identity-dsa", features = ["ed25519", "ecdsa", "testing"], version = "0.1.1" } # managed by release.sh
many-ledger = { path = "..", features = ["balance_testing"], version = "0.1.1" } # managed by release.sh
many-migration = { path = "../../many-migration", version = "0.1.1" } # managed by release.sh
many-modules = { path = "../../many-modules", features = ["cucumber"], version = "0.1.1" } # managed by release.sh
many-protocol = { path = "../../many-protocol", version = "0.1.1" } # managed by release.sh
many-types = { path = "../../many-types", features = ["cucumber"], version = "0.1.1" } # managed by release.sh
=======
itertools = "0.10.3"
many-error = { path = "../../many-error", version = "0.1.2-rc.2" } # managed by release.sh
many-identity = { path = "../../many-identity", features = ["default", "serde", "testing"], version = "0.1.2-rc.2" } # managed by release.sh
many-identity-dsa = { path = "../../many-identity-dsa", features = ["ed25519", "ecdsa", "testing"], version = "0.1.2-rc.2" } # managed by release.sh
many-ledger = { path = "..", features = ["balance_testing"], version = "0.1.2-rc.2" } # managed by release.sh
many-migration = { path = "../../many-migration", version = "0.1.2-rc.2" } # managed by release.sh
many-modules = { path = "../../many-modules", features = ["cucumber"], version = "0.1.2-rc.2" } # managed by release.sh
many-protocol = { path = "../../many-protocol", version = "0.1.2-rc.2" } # managed by release.sh
many-types = { path = "../../many-types", features = ["cucumber"], version = "0.1.2-rc.2" } # managed by release.sh
>>>>>>> 8a5f46cf
merk = { git = "https://github.com/liftedinit/merk.git", rev = "857bf81963d9282ab03438da5013e1f816bd9da1" }
minicbor = { version = "0.19.1", features = ["derive", "std"] }
once_cell = "1.17.1"
proptest = "1.2.0"
serde_json = "1.0.96"
tempfile = "3.5.0"
tracing = "0.1.37"<|MERGE_RESOLUTION|>--- conflicted
+++ resolved
@@ -13,18 +13,7 @@
 async-channel = "1.8.0"
 coset = "0.3.4"
 cucumber = { version = "0.19.1", features = ["libtest"] }
-<<<<<<< HEAD
 itertools = "0.10.5"
-many-error = { path = "../../many-error", version = "0.1.1" } # managed by release.sh
-many-identity = { path = "../../many-identity", features = ["default", "serde", "testing"], version = "0.1.1" } # managed by release.sh
-many-identity-dsa = { path = "../../many-identity-dsa", features = ["ed25519", "ecdsa", "testing"], version = "0.1.1" } # managed by release.sh
-many-ledger = { path = "..", features = ["balance_testing"], version = "0.1.1" } # managed by release.sh
-many-migration = { path = "../../many-migration", version = "0.1.1" } # managed by release.sh
-many-modules = { path = "../../many-modules", features = ["cucumber"], version = "0.1.1" } # managed by release.sh
-many-protocol = { path = "../../many-protocol", version = "0.1.1" } # managed by release.sh
-many-types = { path = "../../many-types", features = ["cucumber"], version = "0.1.1" } # managed by release.sh
-=======
-itertools = "0.10.3"
 many-error = { path = "../../many-error", version = "0.1.2-rc.2" } # managed by release.sh
 many-identity = { path = "../../many-identity", features = ["default", "serde", "testing"], version = "0.1.2-rc.2" } # managed by release.sh
 many-identity-dsa = { path = "../../many-identity-dsa", features = ["ed25519", "ecdsa", "testing"], version = "0.1.2-rc.2" } # managed by release.sh
@@ -33,7 +22,6 @@
 many-modules = { path = "../../many-modules", features = ["cucumber"], version = "0.1.2-rc.2" } # managed by release.sh
 many-protocol = { path = "../../many-protocol", version = "0.1.2-rc.2" } # managed by release.sh
 many-types = { path = "../../many-types", features = ["cucumber"], version = "0.1.2-rc.2" } # managed by release.sh
->>>>>>> 8a5f46cf
 merk = { git = "https://github.com/liftedinit/merk.git", rev = "857bf81963d9282ab03438da5013e1f816bd9da1" }
 minicbor = { version = "0.19.1", features = ["derive", "std"] }
 once_cell = "1.17.1"
