--- conflicted
+++ resolved
@@ -1,10 +1,6 @@
 [package]
 name = "many-ledger-test-utils"
-<<<<<<< HEAD
-version = "0.1.0"
-=======
 version = "0.1.1" # managed by release.sh
->>>>>>> 0f15addc
 edition = "2021"
 authors = ["The Lifted Initiative"]
 license = "Apache-2.0"
@@ -18,18 +14,6 @@
 coset = "0.3"
 cucumber = { version = "0.19.1", features = ["libtest"] }
 itertools = "0.10.3"
-<<<<<<< HEAD
-many-error = { path = "../../many-error", version = "0.1.0" }
-many-identity = { path = "../../many-identity", version = "0.1.0", features = ["default", "serde", "testing"] }
-many-identity-dsa = { path = "../../many-identity-dsa", version = "0.1.0", features = ["ed25519", "ecdsa", "testing"]  }
-many-ledger = { path = "..", features = ["balance_testing"] }
-many-migration = { path = "../../many-migration", version = "0.1.0" }
-many-modules = { path = "../../many-modules", version = "0.1.0", features = ["cucumber"] }
-many-protocol = { path = "../../many-protocol", version = "0.1.0" }
-many-types = { path = "../../many-types", version = "0.1.0", features = ["cucumber"] }
-merk_v1 = { package = "merk", git = "https://github.com/liftedinit/merk.git", rev = "857bf81963d9282ab03438da5013e1f816bd9da1" }
-merk_v2 = { package = "merk", git = "https://github.com/MavenRain/merk.git", branch = "merk-hash-migration" }
-=======
 many-error = { path = "../../many-error", version = "0.1.1" } # managed by release.sh
 many-identity = { path = "../../many-identity", features = ["default", "serde", "testing"], version = "0.1.1" } # managed by release.sh
 many-identity-dsa = { path = "../../many-identity-dsa", features = ["ed25519", "ecdsa", "testing"], version = "0.1.1" } # managed by release.sh
@@ -38,8 +22,8 @@
 many-modules = { path = "../../many-modules", features = ["cucumber"], version = "0.1.1" } # managed by release.sh
 many-protocol = { path = "../../many-protocol", version = "0.1.1" } # managed by release.sh
 many-types = { path = "../../many-types", features = ["cucumber"], version = "0.1.1" } # managed by release.sh
-merk = { git = "https://github.com/liftedinit/merk.git", rev = "857bf81963d9282ab03438da5013e1f816bd9da1" }
->>>>>>> 0f15addc
+merk_v1 = { package = "merk", git = "https://github.com/liftedinit/merk.git", rev = "857bf81963d9282ab03438da5013e1f816bd9da1" }
+merk_v2 = { package = "merk", git = "https://github.com/MavenRain/merk.git", branch = "merk-hash-migration" }
 minicbor = { version = "0.18.0", features = ["derive", "std"] }
 once_cell = "1.12"
 proptest = "1"
