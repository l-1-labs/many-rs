extern crate core;

<<<<<<< HEAD
use {
    clap::Parser,
    derive_more::{From, TryInto},
    merk_v2::rocksdb::{self, IteratorMode, ReadOptions},
    merk_v2::tree::Tree,
    std::collections::BTreeMap,
    std::path::PathBuf,
};
=======
use base64::{engine::general_purpose, Engine as _};
use clap::Parser;
use merk::rocksdb;
use merk::rocksdb::{IteratorMode, ReadOptions};
use merk::tree::Tree;
use std::collections::BTreeMap;
use std::path::PathBuf;
>>>>>>> c9c36838

pub(crate) const IDSTORE_ROOT: &[u8] = b"/idstore/";
pub(crate) const IDSTORE_SEED_ROOT: &[u8] = b"/config/idstore_seed";

type InnerStorage = merk_v2::Merk;

#[derive(Parser)]
struct Opts {
    /// The RocksDB store to load.
    store: PathBuf,
}

#[derive(serde_derive::Serialize)]
struct JsonRoot {
    id_store_seed: u64,
    id_store_keys: BTreeMap<String, String>,
}

#[derive(Debug, From, TryInto)]
enum Error {
    Merk(merk_v2::Error),
    Rocks(merk_v2::rocksdb::Error),
    Serde(serde_json::Error),
}

fn main() -> Result<(), Error> {
    let Opts { store } = Opts::parse();

    let merk = InnerStorage::open(store)?;

    let mut opts = ReadOptions::default();
    opts.set_iterate_range(rocksdb::PrefixRange(IDSTORE_ROOT));
    let it = merk.iter_opt(IteratorMode::Start, opts);

    let mut idstore = BTreeMap::new();
    for item in it {
        let (key, value) = item?;
        let new_v = Tree::decode(key.to_vec(), value.as_ref());
        let value = new_v.value().to_vec();

        idstore.insert(
            general_purpose::STANDARD.encode(key.as_ref()),
            general_purpose::STANDARD.encode(value),
        );
    }

    let root = JsonRoot {
        id_store_seed: merk.get(IDSTORE_SEED_ROOT)?.map_or(0u64, |x| {
            let mut bytes = [0u8; 8];
            bytes.copy_from_slice(x.as_slice());
            u64::from_be_bytes(bytes)
        }),
        id_store_keys: idstore,
    };

    println!("{}", serde_json::to_string_pretty(&root)?);
    Ok(())
}<|MERGE_RESOLUTION|>--- conflicted
+++ resolved
@@ -1,7 +1,7 @@
 extern crate core;
 
-<<<<<<< HEAD
 use {
+    base64::{engine::general_purpose, Engine as _},
     clap::Parser,
     derive_more::{From, TryInto},
     merk_v2::rocksdb::{self, IteratorMode, ReadOptions},
@@ -9,15 +9,6 @@
     std::collections::BTreeMap,
     std::path::PathBuf,
 };
-=======
-use base64::{engine::general_purpose, Engine as _};
-use clap::Parser;
-use merk::rocksdb;
-use merk::rocksdb::{IteratorMode, ReadOptions};
-use merk::tree::Tree;
-use std::collections::BTreeMap;
-use std::path::PathBuf;
->>>>>>> c9c36838
 
 pub(crate) const IDSTORE_ROOT: &[u8] = b"/idstore/";
 pub(crate) const IDSTORE_SEED_ROOT: &[u8] = b"/config/idstore_seed";
