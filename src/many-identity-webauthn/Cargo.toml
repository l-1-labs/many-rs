[package]
name = "many-identity-webauthn"
version = "0.1.2-rc.2" # managed by release.sh
edition = "2021"
description = "Verifiers for WebAuthn signed envelopes."
license-file = "../../LICENSE"
homepage = "https://liftedinit.org/"
repository = "https://github.com/liftedinit/many-rs.git"
authors = ["The Lifted Initiative <crates@liftedinit.org>"]

# See more keys and their definitions at https://doc.rust-lang.org/cargo/reference/manifest.html

[dependencies]
authenticator-ctap2-2021 = { version = "0.3.2-dev.1", optional = true, default-features = false, features = ["crypto_openssl"] }
<<<<<<< HEAD
base64 = "0.21.2"
base64urlsafedata = { version = "0.1.3", optional = true }
coset = "0.3.4"
many-error = { path = "../many-error", version = "0.1.1" } # managed by release.sh
many-identity = { path = "../many-identity", version = "0.1.1" } # managed by release.sh
many-identity-dsa = { path = "../many-identity-dsa", features = ["ecdsa"], version = "0.1.1" } # managed by release.sh
many-modules = { path = "../many-modules", optional = true, version = "0.1.1" } # managed by release.sh
many-protocol = { path = "../many-protocol", version = "0.1.1" } # managed by release.sh
many-types = { path = "../many-types", version = "0.1.1" } # managed by release.sh
=======
base64 = "0.21.0"
base64urlsafedata = { version = "0.1.2", optional = true }
coset = "0.3.2"
many-error = { path = "../many-error", version = "0.1.2-rc.2" } # managed by release.sh
many-identity = { path = "../many-identity", version = "0.1.2-rc.2" } # managed by release.sh
many-identity-dsa = { path = "../many-identity-dsa", features = ["ecdsa"], version = "0.1.2-rc.2" } # managed by release.sh
many-modules = { path = "../many-modules", optional = true, version = "0.1.2-rc.2" } # managed by release.sh
many-protocol = { path = "../many-protocol", version = "0.1.2-rc.2" } # managed by release.sh
many-types = { path = "../many-types", version = "0.1.2-rc.2" } # managed by release.sh
>>>>>>> 8a5f46cf
minicbor = "0.19.1"
once_cell = "1.17.1"
rand = { version = "0.8.5", optional = true }
rpassword = { version = "7.2.0", optional = true }
serde = "1.0.163"
serde_cbor = { version = "0.11.2", optional = true }
serde_json = "1.0.96"
sha2 = "0.10.6"
tracing = "0.1.37"
webauthn-authenticator-rs = { version = "0.4.9", optional = true, features = ["u2fhid", "usb"] }
webauthn-rs = { version = "0.4.8", optional = true }
webauthn-rs-proto = { version = "0.4.9", optional = true }

[dev-dependencies]
hex = "0.4.3"

[features]
default = ["identity"]
identity = [
    "dep:authenticator-ctap2-2021",
    "dep:base64urlsafedata",
    "dep:many-modules",
    "dep:rand",
    "dep:rpassword",
    "dep:serde_cbor",
    "dep:webauthn-authenticator-rs",
    "dep:webauthn-rs",
    "dep:webauthn-rs-proto",
]<|MERGE_RESOLUTION|>--- conflicted
+++ resolved
@@ -12,27 +12,15 @@
 
 [dependencies]
 authenticator-ctap2-2021 = { version = "0.3.2-dev.1", optional = true, default-features = false, features = ["crypto_openssl"] }
-<<<<<<< HEAD
 base64 = "0.21.2"
 base64urlsafedata = { version = "0.1.3", optional = true }
 coset = "0.3.4"
-many-error = { path = "../many-error", version = "0.1.1" } # managed by release.sh
-many-identity = { path = "../many-identity", version = "0.1.1" } # managed by release.sh
-many-identity-dsa = { path = "../many-identity-dsa", features = ["ecdsa"], version = "0.1.1" } # managed by release.sh
-many-modules = { path = "../many-modules", optional = true, version = "0.1.1" } # managed by release.sh
-many-protocol = { path = "../many-protocol", version = "0.1.1" } # managed by release.sh
-many-types = { path = "../many-types", version = "0.1.1" } # managed by release.sh
-=======
-base64 = "0.21.0"
-base64urlsafedata = { version = "0.1.2", optional = true }
-coset = "0.3.2"
 many-error = { path = "../many-error", version = "0.1.2-rc.2" } # managed by release.sh
 many-identity = { path = "../many-identity", version = "0.1.2-rc.2" } # managed by release.sh
 many-identity-dsa = { path = "../many-identity-dsa", features = ["ecdsa"], version = "0.1.2-rc.2" } # managed by release.sh
 many-modules = { path = "../many-modules", optional = true, version = "0.1.2-rc.2" } # managed by release.sh
 many-protocol = { path = "../many-protocol", version = "0.1.2-rc.2" } # managed by release.sh
 many-types = { path = "../many-types", version = "0.1.2-rc.2" } # managed by release.sh
->>>>>>> 8a5f46cf
 minicbor = "0.19.1"
 once_cell = "1.17.1"
 rand = { version = "0.8.5", optional = true }
