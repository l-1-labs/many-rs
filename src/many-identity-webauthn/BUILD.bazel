--- conflicted
+++ resolved
@@ -22,13 +22,8 @@
         "//src/many-error",
         "//src/many-identity",
         "//src/many-identity-dsa",
-<<<<<<< HEAD
-        "//src/many-types",
-=======
         "//src/many-modules",
-        "//src/many-protocol",
         "//src/many-types"
->>>>>>> 95ba9a1a
     ],
 )
 
@@ -48,10 +43,6 @@
         "//src/many-error",
         "//src/many-identity:many-identity-for-test",
         "//src/many-identity-dsa:many-identity-dsa-for-test",
-<<<<<<< HEAD
-=======
-        "//src/many-protocol:many-protocol-for-test",
->>>>>>> 95ba9a1a
         "//src/many-types:many-types-for-test",
     ],
 )
