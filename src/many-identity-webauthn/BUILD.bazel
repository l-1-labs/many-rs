load("@crate_index//:defs.bzl", "aliases", "all_crate_deps")
load("@rules_rust//rust:defs.bzl", "rust_library", "rust_test")

package(default_visibility = [
    "//src/many:__pkg__",
    "//src/many-abci:__pkg__",
<<<<<<< HEAD
    "//src/many-kvstore:__pkg__",
=======
    "//src/many-compute:__pkg__",
>>>>>>> 4892c5ff
    "//src/many-ledger:__pkg__",
    "//src/many-mock:__pkg__",
])

rust_library(
    name = "many-identity-webauthn",
    srcs = glob(include = ["src/**/*.rs"]),
    aliases = aliases(),
    crate_features = [
        "identity",
    ],
    proc_macro_deps = all_crate_deps(
        proc_macro = True,
    ),
    deps = all_crate_deps(
        normal = True,
    ) + [
        "//src/many-error",
        "//src/many-identity",
        "//src/many-identity-dsa",
        "//src/many-modules",
        "//src/many-protocol",
        "//src/many-types",
    ],
)

rust_library(
    name = "many-identity-webauthn-for-test",
    srcs = glob(include = ["src/**/*.rs"]),
    aliases = aliases(),
    crate_name = "many_identity_webauthn",
    proc_macro_deps = all_crate_deps(
        proc_macro = True,
        proc_macro_dev = True,
    ),
    deps = all_crate_deps(
        normal = True,
        normal_dev = True,
    ) + [
        "//src/many-error",
        "//src/many-identity:many-identity-for-test",
        "//src/many-identity-dsa:many-identity-dsa-for-test",
        "//src/many-protocol:many-protocol-for-test",
        "//src/many-types:many-types-for-test",
    ],
)

rust_test(
    name = "many-identity-webauthn-test",
    aliases = aliases(),
    crate = ":many-identity-webauthn-for-test",
)<|MERGE_RESOLUTION|>--- conflicted
+++ resolved
@@ -4,11 +4,8 @@
 package(default_visibility = [
     "//src/many:__pkg__",
     "//src/many-abci:__pkg__",
-<<<<<<< HEAD
+    "//src/many-compute:__pkg__",
     "//src/many-kvstore:__pkg__",
-=======
-    "//src/many-compute:__pkg__",
->>>>>>> 4892c5ff
     "//src/many-ledger:__pkg__",
     "//src/many-mock:__pkg__",
 ])
