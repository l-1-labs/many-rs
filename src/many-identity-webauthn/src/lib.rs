<<<<<<< HEAD
use coset::cbor::value::Value;
use coset::{CborSerializable, CoseKey, CoseKeySet, CoseSign1, Label};
use many_error::ManyError;
use many_identity::{Address, Verifier};
use many_types::ManyUrl;
use minicbor::Decode;
use serde::{Deserialize, Serialize};
use sha2::digest::Digest;
use std::collections::BTreeMap;
=======
extern crate core;
>>>>>>> 95ba9a1a

// Do not expose this. There's no need to know the internal works.
mod challenge;

mod verifier;
pub use verifier::*;

#[cfg(feature = "identity")]
mod identity;

#[cfg(feature = "identity")]
pub use identity::*;<|MERGE_RESOLUTION|>--- conflicted
+++ resolved
@@ -1,16 +1,4 @@
-<<<<<<< HEAD
-use coset::cbor::value::Value;
-use coset::{CborSerializable, CoseKey, CoseKeySet, CoseSign1, Label};
-use many_error::ManyError;
-use many_identity::{Address, Verifier};
-use many_types::ManyUrl;
-use minicbor::Decode;
-use serde::{Deserialize, Serialize};
-use sha2::digest::Digest;
-use std::collections::BTreeMap;
-=======
 extern crate core;
->>>>>>> 95ba9a1a
 
 // Do not expose this. There's no need to know the internal works.
 mod challenge;
