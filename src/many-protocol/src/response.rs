use crate::RequestMessage;
use coset::CoseSign1;
use derive_builder::Builder;
use many_error::ManyError;
use many_identity::{Address, Verifier};
use many_types::attributes::{Attribute, AttributeSet};
use many_types::Timestamp;
use minicbor::data::{Tag, Type};
use minicbor::encode::{Error, Write};
use minicbor::{Decode, Decoder, Encode, Encoder};
use num_derive::{FromPrimitive, ToPrimitive};

#[derive(FromPrimitive, ToPrimitive)]
#[repr(i8)]
pub enum ResponseMessageCborKey {
    ProtocolVersion = 0,
    From,
    To,
    _Endpoint, // Unused in Response.
    Result,
    Timestamp,
    Id,
    _Nonce, // Unused in Response.
    Attributes,
}

/// A MANY message response.
#[derive(Clone, Debug, Builder)]
#[builder(setter(strip_option), default)]
pub struct ResponseMessage {
    pub version: Option<u8>,
    pub from: Address,
    pub to: Option<Address>,
    pub data: Result<Vec<u8>, ManyError>,

    /// An optional timestamp for this response. If [None] this will be filled
    /// with [Timestamp::now()]
    pub timestamp: Option<Timestamp>,

    pub id: Option<u64>,
    pub attributes: AttributeSet,
}

impl Default for ResponseMessage {
    fn default() -> Self {
        Self {
            version: None,
            from: Address::anonymous(),
            to: None,
            data: Ok(vec![]),
            timestamp: None,
            id: None,
            attributes: Default::default(),
        }
    }
}

impl ResponseMessage {
    pub fn from_request(
        request: &RequestMessage,
        from: &Address,
        data: Result<Vec<u8>, ManyError>,
    ) -> Self {
        Self {
            version: Some(1),
            from: *from,
            to: request.from, // We're sending back to the same requester.
            data,
            timestamp: None, // To be filled.
            id: request.id,
            attributes: Default::default(),
        }
    }

    pub fn error(from: Address, id: Option<u64>, data: ManyError) -> Self {
        Self {
            version: Some(1),
            from,
            to: None,
            data: Err(data),
            timestamp: None, // To be filled.
            id,
            attributes: Default::default(),
        }
    }

    pub fn decode_and_verify(
        envelope: &CoseSign1,
        verifier: &impl Verifier,
    ) -> Result<Self, ManyError> {
        verifier.sign_1(&envelope)?;

        let payload = envelope
            .payload
            .as_ref()
            .ok_or_else(ManyError::empty_envelope)?;
        let message =
            ResponseMessage::from_bytes(payload).map_err(ManyError::deserialization_error)?;

        Ok(message)
    }

    pub fn with_attribute(mut self, attr: Attribute) -> Self {
        self.attributes.insert(attr);
        self
    }

    pub fn to_bytes(&self) -> Result<Vec<u8>, String> {
        minicbor::to_vec(self).map_err(|e| format!("{}", e))
    }

    pub fn from_bytes(bytes: &[u8]) -> Result<Self, String> {
        minicbor::decode(bytes).map_err(|e| format!("{}", e))
    }
}

impl<C> Encode<C> for ResponseMessage {
    fn encode<W: Write>(&self, e: &mut Encoder<W>, _: &mut C) -> Result<(), Error<W::Error>> {
        e.tag(Tag::Unassigned(10002))?;
        let l = 2
            + if self.from.is_anonymous() { 0 } else { 1 }
            + if self.to.is_none() || self.to == Some(Address::anonymous()) {
                0
            } else {
                1
            }
            + if self.id.is_none() { 0 } else { 1 }
            + if self.attributes.is_empty() { 0 } else { 1 };
        e.map(l)?;

        // Skip version for this version of the protocol. This message implementation
        // only supports version 1.
        // e.i8(RequestMessageCborKey::ProtocolVersion as i8)?.u8(*v)?;

        // No need to send the anonymous identity.
        if !self.from.is_anonymous() {
            e.i8(ResponseMessageCborKey::From as i8)?
                .encode(&self.from)?;
        }

        if let Some(ref i) = self.to {
            if !i.is_anonymous() {
                e.i8(ResponseMessageCborKey::To as i8)?.encode(i)?;
            }
        }

        match &self.data {
            Ok(result) => e.i8(ResponseMessageCborKey::Result as i8)?.bytes(result)?,
            Err(error) => e.i8(ResponseMessageCborKey::Result as i8)?.encode(&error)?,
        };

        e.i8(ResponseMessageCborKey::Timestamp as i8)?;
<<<<<<< HEAD
        let timestamp = self.timestamp.unwrap_or_else(SystemTime::now);
        e.tag(Tag::Timestamp)?.u64(
            timestamp
                .duration_since(UNIX_EPOCH)
                .expect("Time flew backward")
                .as_secs(),
        )?;
=======
        e.encode(self.timestamp.unwrap_or_else(Timestamp::now))?;
>>>>>>> 1b94521b

        if let Some(ref id) = self.id {
            e.i8(ResponseMessageCborKey::Id as i8)?.u64(*id)?;
        }

        if !self.attributes.is_empty() {
            e.i8(ResponseMessageCborKey::Attributes as i8)?
                .encode(&self.attributes)?;
        }

        Ok(())
    }
}

impl<'b, C> Decode<'b, C> for ResponseMessage {
    fn decode(d: &mut Decoder<'b>, _: &mut C) -> Result<Self, minicbor::decode::Error> {
        if d.tag()? != Tag::Unassigned(10002) {
            return Err(minicbor::decode::Error::message(
                "Invalid tag, expected 10002 for a message.",
            ));
        };

        let mut builder = ResponseMessageBuilder::default();

        let mut i = 0;
        let x = d.map()?;
        // Since we don't know if this is a indef map or a regular map, we just loop
        // through items and break when we know the map is done.
        loop {
            if d.datatype()? == Type::Break {
                d.skip()?;
                break;
            }

            match num_traits::FromPrimitive::from_i64(d.i64()?) {
                Some(ResponseMessageCborKey::ProtocolVersion) => builder.version(d.decode()?),
                Some(ResponseMessageCborKey::From) => builder.from(d.decode()?),
                Some(ResponseMessageCborKey::To) => builder.to(d.decode()?),
                Some(ResponseMessageCborKey::Result) => match d.datatype()? {
                    Type::Bytes => builder.data(Ok(d.bytes()?.to_vec())),
                    Type::Map => builder.data(Err(d.decode()?)),
                    _ => &mut builder,
                },
<<<<<<< HEAD
                Some(ResponseMessageCborKey::Timestamp) => {
                    // Some logic applies.
                    let t = d.tag()?;
                    if t != Tag::Timestamp {
                        return Err(minicbor::decode::Error::message("Invalid tag."));
                    }

                    let secs = d.u64()?;
                    let timestamp = UNIX_EPOCH
                        .checked_add(Duration::from_secs(secs))
                        .ok_or_else(|| {
                            minicbor::decode::Error::message(
                                "duration value can not represent system time",
                            )
                        })?;
                    builder.timestamp(timestamp)
                }
=======
                Some(ResponseMessageCborKey::Timestamp) => builder.timestamp(d.decode()?),
>>>>>>> 1b94521b
                Some(ResponseMessageCborKey::Attributes) => builder.attributes(d.decode()?),
                _ => &mut builder,
            };

            i += 1;
            if x.map_or(false, |x| i >= x) {
                break;
            }
        }

        builder
            .build()
            .map_err(|_e| minicbor::decode::Error::message("could not build"))
    }
}<|MERGE_RESOLUTION|>--- conflicted
+++ resolved
@@ -150,17 +150,7 @@
         };
 
         e.i8(ResponseMessageCborKey::Timestamp as i8)?;
-<<<<<<< HEAD
-        let timestamp = self.timestamp.unwrap_or_else(SystemTime::now);
-        e.tag(Tag::Timestamp)?.u64(
-            timestamp
-                .duration_since(UNIX_EPOCH)
-                .expect("Time flew backward")
-                .as_secs(),
-        )?;
-=======
         e.encode(self.timestamp.unwrap_or_else(Timestamp::now))?;
->>>>>>> 1b94521b
 
         if let Some(ref id) = self.id {
             e.i8(ResponseMessageCborKey::Id as i8)?.u64(*id)?;
@@ -204,27 +194,7 @@
                     Type::Map => builder.data(Err(d.decode()?)),
                     _ => &mut builder,
                 },
-<<<<<<< HEAD
-                Some(ResponseMessageCborKey::Timestamp) => {
-                    // Some logic applies.
-                    let t = d.tag()?;
-                    if t != Tag::Timestamp {
-                        return Err(minicbor::decode::Error::message("Invalid tag."));
-                    }
-
-                    let secs = d.u64()?;
-                    let timestamp = UNIX_EPOCH
-                        .checked_add(Duration::from_secs(secs))
-                        .ok_or_else(|| {
-                            minicbor::decode::Error::message(
-                                "duration value can not represent system time",
-                            )
-                        })?;
-                    builder.timestamp(timestamp)
-                }
-=======
                 Some(ResponseMessageCborKey::Timestamp) => builder.timestamp(d.decode()?),
->>>>>>> 1b94521b
                 Some(ResponseMessageCborKey::Attributes) => builder.attributes(d.decode()?),
                 _ => &mut builder,
             };
