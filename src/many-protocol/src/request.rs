--- conflicted
+++ resolved
@@ -138,17 +138,7 @@
         }
 
         e.i8(RequestMessageCborKey::Timestamp as i8)?;
-<<<<<<< HEAD
-        let timestamp = self.timestamp.unwrap_or_else(SystemTime::now);
-        e.tag(Tag::Timestamp)?.u64(
-            timestamp
-                .duration_since(UNIX_EPOCH)
-                .expect("Time flew backward")
-                .as_secs(),
-        )?;
-=======
         e.encode(self.timestamp.unwrap_or_else(Timestamp::now))?;
->>>>>>> 1b94521b
 
         if let Some(ref id) = self.id {
             e.i8(RequestMessageCborKey::Id as i8)?.u64(*id)?;
@@ -201,27 +191,7 @@
                 Some(RequestMessageCborKey::To) => builder.to(d.decode()?),
                 Some(RequestMessageCborKey::Endpoint) => builder.method(d.decode()?),
                 Some(RequestMessageCborKey::Argument) => builder.data(d.bytes()?.to_vec()),
-<<<<<<< HEAD
-                Some(RequestMessageCborKey::Timestamp) => {
-                    // Some logic applies.
-                    let t = d.tag()?;
-                    if t != Tag::Timestamp {
-                        return Err(minicbor::decode::Error::message("Invalid tag."));
-                    }
-
-                    let secs = d.u64()?;
-                    let timestamp = UNIX_EPOCH
-                        .checked_add(Duration::from_secs(secs))
-                        .ok_or_else(|| {
-                            minicbor::decode::Error::message(
-                                "duration value can not represent system time",
-                            )
-                        })?;
-                    builder.timestamp(timestamp)
-                }
-=======
                 Some(RequestMessageCborKey::Timestamp) => builder.timestamp(d.decode()?),
->>>>>>> 1b94521b
                 Some(RequestMessageCborKey::Id) => builder.id(d.u64()?),
                 Some(RequestMessageCborKey::Nonce) => builder.nonce(d.bytes()?.to_vec()),
                 Some(RequestMessageCborKey::Attributes) => builder.attributes(d.decode()?),
