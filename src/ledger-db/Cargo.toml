--- conflicted
+++ resolved
@@ -2,22 +2,15 @@
 name = "ledger-db"
 version = "0.1.1" # managed by release.sh
 edition = "2021"
-<<<<<<< HEAD
-authors = ["The Lifted Initiative"]
 license = "Apache-2.0"
-description = ""
 readme = "README.md"
-homepage = "https://liftedinit.org"
-repository = "https://github.com/liftedinit/many-rs"
 keywords = ["cli", "web3", "blockchain", "tendermint", "proto", "crypto", "liftedinit"]
 categories = ["command-line-utilities"]
-=======
 description = "Ledger storage debugging CLI."
 license-file = "../../LICENSE"
 homepage = "https://liftedinit.org/"
 repository = "https://github.com/liftedinit/many-rs.git"
 authors = ["The Lifted Initiative <crates@liftedinit.org>"]
->>>>>>> 0f15addc
 
 [[bin]]
 name = "ledger-db"
@@ -27,14 +20,8 @@
 clap = { version = "3.0.0", features = ["derive"] }
 derive_more = "0.99"
 hex = "0.4.3"
-<<<<<<< HEAD
 merk_v1 = { package = "merk", git = "https://github.com/liftedinit/merk.git", rev = "857bf81963d9282ab03438da5013e1f816bd9da1" }
 merk_v2 = { package = "merk", git = "https://github.com/MavenRain/merk.git", branch = "merk-hash-migration" }
-many-modules = { path = "../many-modules", version = "0.1.0" } # managed by release.sh
-many-types = { path = "../many-types", version = "0.1.0" } # managed by release.sh
-=======
-merk = { git = "https://github.com/liftedinit/merk.git", rev = "857bf81963d9282ab03438da5013e1f816bd9da1" }
 many-modules = { path = "../many-modules", version = "0.1.1" } # managed by release.sh
 many-types = { path = "../many-types", version = "0.1.1" } # managed by release.sh
->>>>>>> 0f15addc
 minicbor = "0.18.0"