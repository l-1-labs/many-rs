[package]
name = "ledger-db"
version = "0.1.1" # managed by release.sh
edition = "2021"
readme = "README.md"
keywords = ["cli", "web3", "blockchain", "tendermint", "proto", "crypto", "liftedinit"]
categories = ["command-line-utilities"]
description = "Ledger storage debugging CLI."
license-file = "../../LICENSE"
homepage = "https://liftedinit.org/"
repository = "https://github.com/liftedinit/many-rs.git"
authors = ["The Lifted Initiative <crates@liftedinit.org>"]

[[bin]]
name = "ledger-db"
doc = false

[dependencies]
<<<<<<< HEAD
clap = { version = "3.0.0", features = ["derive"] }
derive_more = "0.99"
=======
clap = { version = "3.2.23", features = ["derive"] }
>>>>>>> c9c36838
hex = "0.4.3"
merk_v1 = { package = "merk", git = "https://github.com/liftedinit/merk.git", rev = "857bf81963d9282ab03438da5013e1f816bd9da1" }
merk_v2 = { package = "merk", git = "https://github.com/MavenRain/merk.git", branch = "merk-hash-migration" }
many-modules = { path = "../many-modules", version = "0.1.1" } # managed by release.sh
many-types = { path = "../many-types", version = "0.1.1" } # managed by release.sh
minicbor = "0.19.1"<|MERGE_RESOLUTION|>--- conflicted
+++ resolved
@@ -16,12 +16,8 @@
 doc = false
 
 [dependencies]
-<<<<<<< HEAD
-clap = { version = "3.0.0", features = ["derive"] }
+clap = { version = "3.2.23", features = ["derive"] }
 derive_more = "0.99"
-=======
-clap = { version = "3.2.23", features = ["derive"] }
->>>>>>> c9c36838
 hex = "0.4.3"
 merk_v1 = { package = "merk", git = "https://github.com/liftedinit/merk.git", rev = "857bf81963d9282ab03438da5013e1f816bd9da1" }
 merk_v2 = { package = "merk", git = "https://github.com/MavenRain/merk.git", branch = "merk-hash-migration" }
