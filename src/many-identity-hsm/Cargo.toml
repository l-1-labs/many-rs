--- conflicted
+++ resolved
@@ -15,20 +15,10 @@
 coset = "0.3.4"
 cryptoki = { version = "0.3.1", features = ["generate-bindings"] }
 hex = "0.4.3"
-<<<<<<< HEAD
-many-error = { path = "../many-error", version = "0.1.1" } # managed by release.sh
-many-identity = { path = "../many-identity", version = "0.1.1" } # managed by release.sh
-many-identity-dsa = { path = "../many-identity-dsa", features = ["ecdsa"], version = "0.1.1" } # managed by release.sh
+many-error = { path = "../many-error", version = "0.1.2-rc.2" } # managed by release.sh
+many-identity = { path = "../many-identity", version = "0.1.2-rc.2" } # managed by release.sh
+many-identity-dsa = { path = "../many-identity-dsa", features = ["ecdsa"], version = "0.1.2-rc.2" } # managed by release.sh
 once_cell = "1.17.1"
 p256 = "0.13.2"
 sha2 = "0.10.6"
-tracing = "0.1.37"
-=======
-many-error = { path = "../many-error", version = "0.1.2-rc.2" } # managed by release.sh
-many-identity = { path = "../many-identity", version = "0.1.2-rc.2" } # managed by release.sh
-many-identity-dsa = { path = "../many-identity-dsa", features = ["ecdsa"], version = "0.1.2-rc.2" } # managed by release.sh
-once_cell = "1.13.0"
-p256 = "0.13.0"
-sha2 = "0.10.2"
-tracing = "0.1.36"
->>>>>>> 8a5f46cf
+tracing = "0.1.37"