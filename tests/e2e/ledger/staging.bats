--- conflicted
+++ resolved
@@ -9,21 +9,10 @@
 
     skip_if_missing_background_utilities
 
-<<<<<<< HEAD
 #    (
 #      cd "$GIT_ROOT"
 #      cargo build --all-features
 #    )
-
-    cp "$GIT_ROOT/staging/ledger_state.json5" "$BATS_TEST_ROOTDIR/ledger_state.json5"
-    sed -i.bak 's/token_identity: ".*"/token_identity: "'"$(identity 1)"'"/' "$BATS_TEST_ROOTDIR/ledger_state.json5"
-    sed -i.bak 's/account_identity: ".*"/account_identity: "'"$(identity 1)"'"/' "$BATS_TEST_ROOTDIR/ledger_state.json5"
-=======
-    (
-      cd "$GIT_ROOT"
-      cargo build --all-features
-    )
->>>>>>> 44ad8122
 }
 
 function teardown() {
