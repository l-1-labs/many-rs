load("@rules_pkg//pkg:tar.bzl", "pkg_tar")
load(":rules.bzl", "basic_naming")

# Visibility for Docker image
package(default_visibility = [
    "//src/many-abci:__pkg__",
    "//src/many-kvstore:__pkg__",
    "//src/many-ledger:__pkg__",
])

# Required for Vergen
exports_files([".git"])

## PACKAGE CONFIGURATION ##
VERSION = "0.1.6"  # managed by release.sh

# Exposes the value of the compilation mode to the package naming.
# Used below for the `package_file_name` in the `pkg_tar` rule.
basic_naming(
    name = "package-naming",
    product_name = "many-rs",
    version = VERSION,
)

pkg_tar(
    name = "many-rs-tar",
    srcs = [
<<<<<<< HEAD
        "//src/http-proxy",
=======
        "//src/genesis-from-db",
        "//src/http_proxy",
>>>>>>> 4892c5ff
        "//src/idstore-export",
        "//src/kvstore",
        "//src/ledger",
        "//src/ledger-db",
        "//src/many",
        "//src/many-abci",
        "//src/many-compute",
        "//src/many-kvstore",
        "//src/many-ledger",
        "//staging:abci-ledger-migrations",
        "//staging:compute-staging",
        "//staging:kvstore-staging",
        "//staging:ledger-migrations",
        "//staging:ledger-staging",
    ],
    extension = ".tar.gz",
    package_file_name = "{product_name}-{version}-{compilation_mode}.tar.gz",
    package_variables = ":package-naming",
    tags = ["manual"],
)

load(
    "@io_bazel_rules_docker//docker/package_managers:download_pkgs.bzl",
    "download_pkgs",
)
load(
    "@io_bazel_rules_docker//docker/package_managers:install_pkgs.bzl",
    "install_pkgs",
)

# Install openssl3 in the base image
download_pkgs(
    name = "ubuntu_download",
    image_tar = "@ubuntu_base//image",
    packages = [
        "libc++1",
        "libssl3",
        "libudev1",
        "libusb-1.0-0",
    ],
    tags = ["manual"],
)

install_pkgs(
    name = "ubuntu_image",
    image_tar = "@ubuntu_base//image",
    installables_tar = ":ubuntu_download.tar",
    installation_cleanup_commands = "rm -rf /var/lib/apt/lists/*",
    output_image_name = "many_docker_ubuntu_image",
    tags = ["manual"],
)

load(":rules.bzl", "run_make")

run_make(
    name = "start-ledger-cluster",
    src = "Makefile",
    cmd = "start-ledger-cluster",
    data = [
        "//docker:docker-ledger-deps",
        "//docker:jsonnet_image.tar",
        "//docker:openssl_image.tar",
        "//docker:tendermint_image.tar",
        "//src/many-abci:many-abci-image.tar",
        "//src/many-ledger:many-ledger-image.tar",
    ],
    tags = ["manual"],
)

run_make(
    name = "start-ledger-cluster-detached",
    src = "Makefile",
    cmd = "start-ledger-cluster-detached",
    data = [
        "//docker:docker-ledger-deps",
        "//docker:jsonnet_image.tar",
        "//docker:openssl_image.tar",
        "//docker:tendermint_image.tar",
        "//src/many-abci:many-abci-image.tar",
        "//src/many-ledger:many-ledger-image.tar",
    ],
    tags = ["manual"],
)

run_make(
    name = "stop-ledger-cluster",
    src = "Makefile",
    cmd = "stop-ledger-cluster",
    data = [
        "//docker:docker-ledger-deps",
        "//docker:jsonnet_image.tar",
        "//docker:openssl_image.tar",
        "//docker:tendermint_image.tar",
    ],
    tags = ["manual"],
)

run_make(
    name = "start-kvstore-cluster",
    src = "Makefile",
    cmd = "start-kvstore-cluster",
    data = [
        "//docker:docker-kvstore-deps",
        "//docker:jsonnet_image.tar",
        "//docker:openssl_image.tar",
        "//docker:tendermint_image.tar",
        "//src/many-abci:many-abci-image.tar",
        "//src/many-kvstore:many-kvstore-image.tar",
    ],
    tags = ["manual"],
)

run_make(
    name = "start-kvstore-cluster-detached",
    src = "Makefile",
    cmd = "start-kvstore-cluster-detached",
    data = [
        "//docker:docker-kvstore-deps",
        "//docker:jsonnet_image.tar",
        "//docker:openssl_image.tar",
        "//docker:tendermint_image.tar",
        "//src/many-abci:many-abci-image.tar",
        "//src/many-kvstore:many-kvstore-image.tar",
    ],
    tags = ["manual"],
)

run_make(
    name = "stop-kvstore-cluster",
    src = "Makefile",
    cmd = "stop-kvstore-cluster",
    data = [
        "//docker:docker-kvstore-deps",
        "//docker:jsonnet_image.tar",
        "//docker:openssl_image.tar",
        "//docker:tendermint_image.tar",
    ],
    tags = ["manual"],
)

run_make(
    name = "clean-cluster",
    src = "Makefile",
    cmd = "clean",
    data = [
        "//docker:docker-kvstore-deps",
        "//docker:docker-ledger-deps",
        "//docker:jsonnet_image.tar",
        "//docker:openssl_image.tar",
        "//docker:tendermint_image.tar",
    ],
    tags = ["manual"],
)<|MERGE_RESOLUTION|>--- conflicted
+++ resolved
@@ -25,12 +25,8 @@
 pkg_tar(
     name = "many-rs-tar",
     srcs = [
-<<<<<<< HEAD
+        "//src/genesis-from-db",
         "//src/http-proxy",
-=======
-        "//src/genesis-from-db",
-        "//src/http_proxy",
->>>>>>> 4892c5ff
         "//src/idstore-export",
         "//src/kvstore",
         "//src/ledger",
