# many-rs CI
# The Lifted Initiative
version: 2.1

orbs:
  codecov: codecov/codecov@3.2.3
  rust: circleci/rust@1.6.0
  detect: circleci/os-detect@0.3.0
  bats: circleci/bats@1.0.0
  docker: circleci/docker@2.1.3

MANY_RUST_VERSION: &many_rust_version nightly-2023-01-03

executors:
  linux2204:
    machine:
      image: ubuntu-2204:current
    resource_class: large
  macos:
    macos:
      xcode: 13.4.1
    resource_class: medium

jobs:
  lint-test-build:
    parameters:
      os:
        type: string
      many_rust_version:
        type: string
    executor: << parameters.os >>
    environment:
      - PKCS11_SOFTHSM2_MODULE: /usr/lib/softhsm/libsofthsm2.so
      - SOFTHSM2_CONF: /tmp/softhsm2.conf
    steps:
      - checkout
      - restore_cache:
          keys:
            - cargo-build-{{ .Environment.MANY_RS_CACHE_VERSION }}-{{ arch }}-{{ checksum "Cargo.lock" }}
      - rust/install:
          version: << parameters.many_rust_version >>
      - rust/format:
          with_cache: false
      - rust/clippy:
          flags: --all-targets --all-features -- -D clippy::all
          with_cache: false
      - when:
          condition:
            equal: [ "linux2204", << parameters.os >> ]
          steps:
            - rust/test:
                package: --all-targets --all-features
                with_cache: false
      - when:
          condition:
            equal: [ "macos", << parameters.os >> ]
          steps:
            - rust/test:
                # Exclude HSM tests as we are not configured in MacOS for them.
                package: --workspace --all-targets --all-features --exclude many-identity-hsm
                with_cache: false
      - rust/test:
          package: --all-features --doc
          with_cache: false
      - rust/build:
          crate: --all-features
          with_cache: false
      - save_cache:
          key: cargo-build-{{ .Environment.MANY_RS_CACHE_VERSION }}-{{ arch }}-{{ checksum "Cargo.lock" }}
          paths:
            - ~/.cargo/bin/
            - ~/.cargo/registry/index/
            - ~/.cargo/registry/cache/
            - ~/.cargo/git/db/
            - target/
  bats:
    parameters:
      os:
        type: string
      many_rust_version:
        type: string
    executor: << parameters.os >>
    steps:
      - checkout
      - restore_cache:
          keys:
            - cargo-build-{{ .Environment.MANY_RS_CACHE_VERSION }}-{{ arch }}-{{ checksum "Cargo.lock" }}
      - rust/install:
          version: << parameters.many_rust_version >>
      - run:
          name: install cbor-diag
          command: cargo install --force cbor-diag-cli
      - bats/install
      - run:
          name: running BATs tests
          command: bats *
          working_directory: ./tests/e2e/
  dev_release_artifact:
    parameters:
      os:
        type: string
      many_rust_version:
        type: string
    executor: << parameters.os >>
    steps:
      - checkout
      - detect/init
      - rust/install:
          version: << parameters.many_rust_version >>
      - rust/build:
          release: true
          with_cache: false
      - run: mkdir -p artifacts
      - run:
          name: creating release archive
          command: file target/release/* | grep 'executable\|shared object' | cut -d ':' -f 1 | xargs tar czvf artifacts/many-rs_PR_${CIRCLE_PR_NUMBER}_${CIRCLE_SHA1}_${OSD_ID}_${OSD_VERSION}.tar.gz
      - run:
          name: creating release shasum
          command: shasum artifacts/many-rs_PR_${CIRCLE_PR_NUMBER}_${CIRCLE_SHA1}_${OSD_ID}_${OSD_VERSION}.tar.gz > artifacts/shasum_PR_${CIRCLE_PR_NUMBER}_${CIRCLE_SHA1}_${OSD_ID}_${OSD_VERSION}.txt
      - store_artifacts:
          path: artifacts
  coverage:
    parameters:
      os:
        type: string
      many_rust_version:
        type: string
    executor: << parameters.os >>
    working_directory: ~/project/repo
    environment:
      - PKCS11_SOFTHSM2_MODULE: /usr/lib/softhsm/libsofthsm2.so
      - SOFTHSM2_CONF: /tmp/softhsm2.conf
    steps:
      - checkout
      - restore_cache:
          keys:
            - cargo-coverage-{{ .Environment.MANY_RS_CACHE_VERSION }}-{{ arch }}-{{ checksum "Cargo.lock" }}
      - rust/install:
          version: << parameters.many_rust_version >>
      - run:
          name: install llvm-tools-preview
          command: rustup component add llvm-tools-preview
      - run:
          name: generate test coverage
          command: cargo test --all-targets --all-features
          environment:
            RUSTFLAGS: "-C instrument-coverage"
            LLVM_PROFILE_FILE: "coverage/lcov-%p-%m.profraw"
      - run:
          name: generate coverage report
          command: grcov src -b target/debug/ -s . --keep-only 'src/**' --prefix-dir $PWD -t lcov --branch --ignore-not-existing -o coverage/report.lcov
      - codecov/upload:
          file: coverage/report.lcov
      - save_cache:
          key: cargo-coverage-{{ .Environment.MANY_RS_CACHE_VERSION }}-{{ arch }}-{{ checksum "Cargo.lock" }}
          paths:
            - ~/.cargo/bin/
            - ~/.cargo/registry/index/
            - ~/.cargo/registry/cache/
            - ~/.cargo/git/db/
            - target/
  create:
    parameters:
      os:
        type: string
      many_rust_version:
        type: string
    executor: << parameters.os >>
    steps:
      - checkout
      - detect/init
      - rust/install:
          version: << parameters.many_rust_version >>
      - rust/build:
          release: true
          with_cache: false
      - run: mkdir -p artifacts
      - run:
          name: creating release archive
          command: file target/release/* | grep 'executable\|shared object' | cut -d ':' -f 1 | xargs tar czvf artifacts/many-rs_${CIRCLE_TAG}_${CIRCLE_SHA1}_${OSD_ID}_${OSD_VERSION}.tar.gz
      - run:
          name: creating release shasum
          command: shasum artifacts/many-rs_${CIRCLE_TAG}_${CIRCLE_SHA1}_${OSD_ID}_${OSD_VERSION}.tar.gz > artifacts/shasum_${CIRCLE_TAG}_${CIRCLE_SHA1}_${OSD_ID}_${OSD_VERSION}.txt
      - persist_to_workspace:
          root: artifacts
          paths:
            - "*.tar.gz"
            - "*.txt"
  publish:
    parameters:
      pre-release:
        type: boolean
        default: false
    docker:
      - image: cibuilds/github:0.10
    resource_class: large
    steps:
      - attach_workspace:
          at: ~/project/artifacts
      - when:
          condition:
            not: << parameters.pre-release >>
          steps:
            - run:
                name: publish pre-release
                command: ghr -u ${CIRCLE_PROJECT_USERNAME} -r ${CIRCLE_PROJECT_REPONAME} ${CIRCLE_TAG} ~/project/artifacts
      - when:
          condition: << parameters.pre-release >>
          steps:
            - run:
                name: publish pre-release
                command: ghr -prerelease -u ${CIRCLE_PROJECT_USERNAME} -r ${CIRCLE_PROJECT_REPONAME} ${CIRCLE_TAG} ~/project/artifacts
  audit:
    docker:
      - image: rust:latest
    resource_class: small
    steps:
      - checkout
      - run:
          name: install cargo-audit
          command: cargo install cargo-audit
      - run:
          name: cargo audit
          command: cargo audit
  publish_nightly_docker:
    executor: linux2204
    parameters:
      many_rust_version:
        type: string
    resource_class: large
    steps:
      - docker/check
      - checkout:
          path: many-rs
      - restore_cache:
          keys:
            - nightly-docker-{{ .Environment.MANY_RS_CACHE_VERSION }}-{{ arch }}-{{ checksum "many-rs/Cargo.lock" }}
      - run:
          name: restoring `nix-store`
          command: |
            if [[ -f "backup.tar" ]]; then
              docker run --rm -v nix-store:/nix -v $(pwd):/backup ubuntu tar xf /backup/backup.tar -C /
            else
              echo "nix-store backup unavailable; skipping."
            fi
      - rust/install:
          version: << parameters.many_rust_version >>
      - run:
          name: build docker images
          command: |
            cd many-rs/docker/e2e
            make Cargo.nix many/many-abci many/many-ledger many/many-kvstore
            docker tag lifted/many-ledger:latest lifted/many-ledger:nightly
            docker tag lifted/many-abci:latest lifted/many-abci:nightly
            docker tag lifted/many-kvstore:latest lifted/many-kvstore:nightly
            docker tag lifted/many-ledger:latest lifted/many-ledger:$CIRCLE_SHA1
            docker tag lifted/many-abci:latest lifted/many-abci:$CIRCLE_SHA1
            docker tag lifted/many-kvstore:latest lifted/many-kvstore:$CIRCLE_SHA1
      - docker/push:
          image: many-abci
          registry: lifted
          tag: "nightly,$CIRCLE_SHA1"
          step-name: "docker push lifted/many-abci"
      - docker/push:
          image: many-ledger
          registry: lifted
          tag: "nightly,$CIRCLE_SHA1"
          step-name: "docker push lifted/many-ledger"
      - docker/push:
          image: many-kvstore
          registry: lifted
          tag: "nightly,$CIRCLE_SHA1"
          step-name: "docker push lifted/many-kvstore"
      - run:
          name: exporting `nix-store` docker volume
          command: |
            docker run --rm -v nix-store:/nix -v $(pwd):/backup ubuntu tar cf /backup/backup.tar /nix
      - save_cache:
          key: nightly-docker-{{ .Environment.MANY_RS_CACHE_VERSION }}-{{ arch }}-{{ checksum "many-rs/Cargo.lock" }}
          paths:
            - backup.tar
  resiliency_tests:
    executor: linux2204
    parameters:
      many_rust_version:
        type: string
    resource_class: large
    steps:
      - checkout
      - rust/install:
<<<<<<< HEAD
          version: nightly
      - rust/build:
          crate: --all-features
          with_cache: false
=======
          version: << parameters.many_rust_version >>
      - run:
          name: install `many` CLI
          command: cargo install --path src/many many
      - run:
          name: install `ledger` CLI
          command: cargo install --path src/ledger ledger
      - run:
          name: install `kvstore` CLI
          command: cargo install --path src/kvstore kvstore
>>>>>>> da296ace
      - bats/install
      - docker/pull:
          images: "lifted/many-ledger:nightly,lifted/many-kvstore:nightly,lifted/many-abci:nightly"
      - run:
          name: running BATs tests
          # https://support.circleci.com/hc/en-us/articles/360046544433-Makefile-Command-Inconsistencies
          shell: /bin/bash
          command: bats *
          working_directory: ./tests/resiliency
  tag:
    parameters:
      tag:
        type: string
        default: ${CIRCLE_TAG}
      branch:
        type: string
        default: main
    docker:
      - image: 'cimg/base:stable'
    resource_class: small
    steps:
      - checkout
      - run:
          name: tag
          command: |
            git config credential.helper 'cache --timeout=120'
            git config user.email "build@liftedinit.org"
            git config user.name "ll-build"
            git tag -f << parameters.tag >> << parameters.branch >>
            git push -f -q https://${GITHUB_TOKEN}@github.com/liftedinit/many-rs.git << parameters.tag >>

# Re-usable commands
commands:
  install-deps:
    description: install << parameters.os >> dependencies
    parameters:
      os:
        type: string
    steps:
      - when:
          condition:
            matches: { pattern: "^linux.*$", value: << parameters.os >> }
          steps:
            - run:
                name: installing << parameters.os >> dependencies
                command: |
                  sudo DEBIAN_FRONTEND=noninteractive apt -y update
                  sudo DEBIAN_FRONTEND=noninteractive apt -y install build-essential pkg-config clang libssl-dev libsofthsm2 libudev-dev libusb-1.0-0-dev
                  mkdir /tmp/tokens
                  echo "directories.tokendir = /tmp/tokens" > /tmp/softhsm2.conf
            - run:
                name: installing grcov
                command: wget https://github.com/mozilla/grcov/releases/download/v0.8.11/grcov-x86_64-unknown-linux-gnu.tar.bz2 -O - | sudo tar -xj -C /usr/local/bin

workflows:
  ci:
    when:
      not:
        equal: [ scheduled_pipeline, << pipeline.trigger_source >> ]
    jobs:
      - lint-test-build:
          pre-steps:
            - install-deps:
                os: << matrix.os >>
          name: lint-test-build-v<< matrix.os >>
          context:
            - CACHE
          matrix:
            parameters:
              os: [linux2204]
              many_rust_version: [*many_rust_version]
      - bats:
          pre-steps:
            - install-deps:
                os: << matrix.os >>
          name: bats-v<< matrix.os >>
          context:
            - CACHE
          matrix:
            parameters:
              os: [linux2204]
              many_rust_version: [*many_rust_version]
          requires:
            - lint-test-build-v<< matrix.os >>
      - coverage:
          pre-steps:
            - install-deps:
                os: << matrix.os >>
          name: coverage-v<< matrix.os >>
          context:
            - CACHE
          matrix:
            parameters:
              os: [linux2204]
              many_rust_version: [*many_rust_version]
          requires:
            - lint-test-build-v<< matrix.os >>
      - dev_release_artifact:
          pre-steps:
            - install-deps:
                os: << matrix.os >>
          name: dev_release_artifact-v<< matrix.os >>
          matrix:
            parameters:
              os: [linux2204]
              many_rust_version: [*many_rust_version]
          requires:
            - lint-test-build-v<< matrix.os >>
            - bats-v<< matrix.os >>
          filters:
            branches:
              ignore: main
              only: /^pull\/[0-9]+$/
  release:
    when:
      not:
        equal: [ scheduled_pipeline, << pipeline.trigger_source >> ]
    jobs:
      - create:
          pre-steps:
            - install-deps:
                os: << matrix.os >>
          name: create-v<< matrix.os >>
          matrix:
            parameters:
              os: [linux2204]
              many_rust_version: [*many_rust_version]
          filters:
            branches:
              ignore: /.*/
            tags:
              only:
                - /^\d+\.\d+\.\d+$/                 # e.g., 0.1.1, 1.0.0
                - /^\d+\.\d+\.\d+-(alpha|beta)$/    # e.g., 0.1.1-alpha, 2.3.1-beta
                - /^\d+\.\d+\.\d+-.*-rc.*$/         # e.g., 0.1.1-alpha-rc1, 1.3.4-beta-rc4
                - /^\d+\.\d+\.\d+-pre.*$/           # e.g., 0.1.1-prealpha-3, 1.5.6-prealpha-8
      - publish:
          name: publish
          pre-release: false
          context:
            - GITHUB_CREDS
          requires:
            - create
          filters:
            branches:
              ignore: /.*/
            tags:
              only:
                - /^\d+\.\d+\.\d+$/                 # e.g., 0.1.1, 1.0.0
                - /^\d+\.\d+\.\d+-(alpha|beta)$/    # e.g., 0.1.1-alpha, 2.3.1-beta
      - publish:
          name: publish-pre-release
          pre-release: true
          context:
            - GITHUB_CREDS
          requires:
            - create
          filters:
            branches:
              ignore: /.*/
            tags:
              only:
                - /^\d+\.\d+\.\d+-.*-rc.*$/         # e.g., 0.1.1-alpha-rc1, 1.3.4-beta-rc4
                - /^\d+\.\d+\.\d+-pre.*$/           # e.g., 0.1.1-prealpha-3, 1.5.6-prealpha-8
  security:
    when:
      and:
        - equal: [ scheduled_pipeline, << pipeline.trigger_source >> ]
        - equal: [ "Audit", << pipeline.schedule.name >> ]
    jobs:
      - audit
  nightly_docker_and_resiliency_tests:
    when:
      and:
        - equal: [ scheduled_pipeline, << pipeline.trigger_source >> ]
        - equal: [ "Nightly Docker and Resiliency Tests", << pipeline.schedule.name >> ]
    jobs:
      - publish_nightly_docker:
          pre-steps:
            - install-deps:
                os: linux2204
          context:
            - DOCKER_CREDS
            - CACHE
          filters:
            branches:
              only:
                - main
          many_rust_version: *many_rust_version
      - resiliency_tests:
          pre-steps:
            - install-deps:
                os: linux2204
          filters:
            branches:
              only:
                - main
          many_rust_version: *many_rust_version
          requires:
            - publish_nightly_docker
  nightly_macos:
    when:
      and:
        - equal: [ scheduled_pipeline, << pipeline.trigger_source >> ]
        - equal: [ "macOS nightly", << pipeline.schedule.name >> ]
    jobs:
      - lint-test-build:
          name: lint-test-build-v<< matrix.os >>
          context:
            - CACHE
          matrix:
            parameters:
              os: [macos]
              many_rust_version: [*many_rust_version]
      - bats:
          name: bats-v<< matrix.os >>
          context:
            - CACHE
          matrix:
            parameters:
              os: [macos]
              many_rust_version: [*many_rust_version]
          requires:
            - lint-test-build-v<< matrix.os >>
      - tag:
          name: macos nightly tag
          tag: macos-green
          context:
            - GITHUB_CREDS
          requires:
            - lint-test-build-vmacos
            - bats-vmacos<|MERGE_RESOLUTION|>--- conflicted
+++ resolved
@@ -288,23 +288,10 @@
     steps:
       - checkout
       - rust/install:
-<<<<<<< HEAD
-          version: nightly
+          version: << parameters.many_rust_version >>
       - rust/build:
           crate: --all-features
           with_cache: false
-=======
-          version: << parameters.many_rust_version >>
-      - run:
-          name: install `many` CLI
-          command: cargo install --path src/many many
-      - run:
-          name: install `ledger` CLI
-          command: cargo install --path src/ledger ledger
-      - run:
-          name: install `kvstore` CLI
-          command: cargo install --path src/kvstore kvstore
->>>>>>> da296ace
       - bats/install
       - docker/pull:
           images: "lifted/many-ledger:nightly,lifted/many-kvstore:nightly,lifted/many-abci:nightly"
