# many-rs CI
# The Lifted Initiative
version: 2.1

orbs:
  codecov: codecov/codecov@3.2.4
  detect: circleci/os-detect@0.3.0
  docker: circleci/docker@2.2.0
  rust: circleci/rust@1.6.0

executors:
  linux2204:
    docker:
      - image: cimg/rust:1.67
    resource_class: xlarge # 8 cores, 16Gb
  linux2204_machine:
    machine:
      image: ubuntu-2204:current
    resource_class: large # 4 cores, 15Gb
  macos:
    macos:
      xcode: 14.2.0
    resource_class: macos.x86.medium.gen2 # 4 cores, 8Gb

MANY_HSM_CONFIG: &many_hsm_config
  - PKCS11_SOFTHSM2_MODULE: /usr/lib/softhsm/libsofthsm2.so
  - SOFTHSM2_CONF: /tmp/softhsm2.conf

BAZEL_LINUX_LINKOPT: &bazel_linux_linkopt "--repo_env=CC=clang --linkopt=-fuse-ld=lld"

jobs:
  # Perform lint and tests. Push the compiled binaries to the next step.
  lint-test-build:
    parameters:
      os:
        type: string
      bazel_linkopt:
        type: string
        default: *bazel_linux_linkopt
    executor: << parameters.os >>
    environment:
      *many_hsm_config
    steps:
      - checkout
      - when:
          condition:
            equal: [ "linux2204", << parameters.os >> ]
          steps:
            - run:
                name: rustfmt, clippy, build and tests and doc tests (linux)
                command: |
                  bazel test --jobs=8 \
                    --config=remote-cache \
                    --config=all-features \
                    --config=clippy \
                    --config=rustfmt \
                    --test_output=errors \
                    --test_env=PKCS11_SOFTHSM2_MODULE \
                    --test_env=SOFTHSM2_CONF \
                    << parameters.bazel_linkopt >> \
                    -- //...
      - when:
          condition:
            equal: [ "macos", << parameters.os >> ]
          steps:
            - run:
                name: tests and doc tests (macos)
                # Exclude HSM tests as we are not configured in MacOS for them.
                command: |
                  bazel test --jobs=4 \
                    --test_output=errors \
                    --config=remote-cache \
                    --config=all-features \
                    -- //... -//src/many-identity-hsm:many-identity-hsm-test

  # Run e2e bats tests using the binaries build from the previous step.
  bats:
    parameters:
      os:
        type: string
      bazel_linkopt:
        type: string
        default: *bazel_linux_linkopt
    executor: << parameters.os >>
    steps:
      - checkout
      - when:
          condition:
            equal: [ "macos", << parameters.os >> ]
          steps:
            - rust/install
      - run:
          name: install cbor-diag
          command: cargo install --force cbor-diag-cli
      - when:
          condition:
            equal: [ "macos", << parameters.os >> ]
          steps:
            - run_bats_e2e_tests:
                os: << parameters.os >>
                bazel_linkopt: ""
      - when:
          condition:
            not:
              equal: [ "macos", << parameters.os >> ]
          steps:
            - run_bats_e2e_tests:
                os: << parameters.os >>
      - run:
          name: collect test reports
          when: always
          command: |
              # Collect all test reports
              # NOTE: The combinaison of `xargs` and `sh -c` is insecure.
              #       The risks are acceptable on CI.
              mkdir -p bats-reports
              bazel cquery 'kind(.bats, "//tests/e2e/kvstore:*" + "//tests/e2e/ledger:*")' --output=files | \
                xargs -I {} sh -c 'cp {}.runfiles/__main__/report.xml ./bats-reports/$(basename {})_report.xml'
      - store_test_results:
          path: bats-reports

  # Compute code coverage and push the results to CodeCov.
  coverage:
    parameters:
      os:
        type: string
      bazel_linkopt:
        type: string
        default: *bazel_linux_linkopt
    executor: << parameters.os >>
    environment:
      *many_hsm_config
    steps:
      - checkout
      - run:
          name: coverage
          command: |
            bazel coverage --jobs=8 \
              --config=remote-cache \
              --config=all-features \
              --test_env=PKCS11_SOFTHSM2_MODULE \
              --test_env=SOFTHSM2_CONF \
              --combined_report=lcov \
              << parameters.bazel_linkopt >> \
              -- //...
      - codecov/upload:
          file: bazel-out/_coverage/_coverage_report.dat

  # Create a release build
  create:
    parameters:
      os:
        type: string
      release_id:
        type: string
        default: "RELEASE"
      bazel_args:
        type: string
        default: ""
      bazel_linkopt:
        type: string
        default: *bazel_linux_linkopt
    executor: << parameters.os >>
    steps:
      - checkout
      - build_release:
          release_id: << parameters.release_id >>
          bazel_args: << parameters.bazel_args >>
          bazel_linkopt: << parameters.bazel_linkopt >>
      - persist_to_workspace:
          root: artifacts
          paths:
            - "*.tar.gz"
            - "*.txt"
      - store_artifacts:
          path: artifacts

  # Push a (pre-)release build to GitHub
  publish:
    parameters:
      pre-release:
        type: boolean
        default: false
    docker:
      - image: cibuilds/github:0.10
    resource_class: medium
    steps:
      - attach_workspace:
          at: ~/project/artifacts
      - when:
          condition:
            not: << parameters.pre-release >>
          steps:
            - run:
                name: publish pre-release
                command: ghr -u ${CIRCLE_PROJECT_USERNAME} -r ${CIRCLE_PROJECT_REPONAME} ${CIRCLE_TAG} ~/project/artifacts
      - when:
          condition: << parameters.pre-release >>
          steps:
            - run:
                name: publish pre-release
                command: ghr -prerelease -u ${CIRCLE_PROJECT_USERNAME} -r ${CIRCLE_PROJECT_REPONAME} ${CIRCLE_TAG} ~/project/artifacts

  # Security audit
  audit:
    executor: linux2204
    resource_class: small
    steps:
      - checkout
      - run:
          name: install cargo-audit
          command: cargo install cargo-audit
      - run:
          name: cargo audit
          command: cargo audit

  # Publish nightly Docker images. Used in resiliency tests.
  publish_nightly_docker:
    executor: linux2204_machine
    parameters:
      bazel_linkopt:
        type: string
        default: *bazel_linux_linkopt
    steps:
      - docker/check
      - checkout
      - run:
          name: publish nightly docker images
          command: |
              bazel run --jobs=$(nproc) \
                << parameters.bazel_linkopt >> \
                --config=remote-cache //docker:many-abci-push-docker 
              bazel run --jobs=$(nproc) \
                << parameters.bazel_linkopt >> \
                --config=remote-cache //docker:many-kvstore-push-docker
              bazel run --jobs=$(nproc) \
                << parameters.bazel_linkopt >> \
                --config=remote-cache //docker:many-ledger-push-docker

  # Perform kvstore resiliency testing
  kvstore_resiliency_tests:
    executor: linux2204_machine
    parameters:
      bazel_linkopt:
        type: string
        default: *bazel_linux_linkopt
    parallelism: 4
    steps:
      - checkout
      - run:
          name: running all tests
          command: |
            TEST=$(circleci tests glob "tests/resiliency/kvstore/*.bats" | circleci tests split --split-by=timings)
            A=($TEST)
            B=(${A[@]/#///})
            C=(${B[@]//kvstore\//kvstore:bats-resiliency-kvstore_})
            D=(${C[@]//.bats/})
            echo "export D=(${D[@]})" >> "$BASH_ENV"

            bazel test << parameters.bazel_linkopt >> --test_output=errors \
              --config=remote-cache ${D[@]}
      - run:
          name: collect test reports
          when: always
          command: |
            # Collect all test reports
            # NOTE: The combinaison of `xargs` and `sh -c` is insecure.
            #       The risks are acceptable on CI.
            E=$(printf " + \"%s\"" "${D[@]}")
            mkdir -p bats-reports
            bazel cquery "kind(.bats, ${E:2})" --output=files | \
              xargs -I {} sh -c 'cp {}.runfiles/__main__/report.xml ./bats-reports/$(basename {})_report.xml'

            # Add `file` attribute to `testcase` XML tag
            # CircleCI needs it for timing test splitting
            # NOTE: The combinaison of `xargs` and `sh -c` is insecure.
            #       The risks are acceptable on CI.
            find ./bats-reports -name '*.xml' -print0 | \
              xargs -0 -I {} sh -c 'xmlstarlet ed -L -i "/testsuites/testsuite/testcase" -t attr -n file -v tests/resiliency/kvstore/$(xmlstarlet sel -t -v "//testsuites/testsuite/@name" {}) {}'
      - store_test_results:
          path: bats-reports

  # Run a single kvstore resiliency test
  kvstore_resiliency_single_test:
    executor: linux2204_machine
    parameters:
      test_name:
        type: string
        default: ""
      bazel_linkopt:
        type: string
        default: *bazel_linux_linkopt
    steps:
      - checkout
      - run:
          name: running single tests
<<<<<<< HEAD
          # This command MUST BE ON A SINGLE LINE. Bazel for some reason does not support multiline
          # commands.
          command: bazel test << parameters.bazel_extra_args >> --test_output=errors --config=remote-cache //tests/resiliency/kvstore:bats-resiliency-kvstore_<< parameters.test_name >>
=======
          command: bazel test << parameters.bazel_linkopt >> --test_output=errors \
            --config=remote-cache \
            //tests/resiliency/kvstore:bats-resiliency-kvstore_<< parameters.test_name >>
>>>>>>> bf56dd84

  # Perform ledger resiliency testing
  ledger_resiliency_tests:
    executor: linux2204_machine
    parameters:
      bazel_linkopt:
        type: string
        default: *bazel_linux_linkopt
    parallelism: 4
    steps:
      - checkout
      - run:
          name: running all tests
          command: |
            TEST=$(circleci tests glob "tests/resiliency/ledger/*.bats" | circleci tests split --split-by=timings)
            A=($TEST)
            B=(${A[@]/#///})
            C=(${B[@]//ledger\//ledger:bats-resiliency-ledger_})
            D=(${C[@]//.bats/})
            echo "export D=(${D[@]})" >> "$BASH_ENV"
            
            bazel test << parameters.bazel_linkopt >> --test_output=errors \
              --config=remote-cache \
              --config=bats-resiliency-ledger ${D[@]}
      - run:
          name: collect test reports
          when: always
          command: |
            # Collect all test reports
            # NOTE: The combinaison of `xargs` and `sh -c` is insecure.
            #       The risks are acceptable on CI.
            E=$(printf " + \"%s\"" "${D[@]}")
            mkdir -p bats-reports
            bazel cquery "kind(.bats, ${E:2})" --output=files | \
              xargs -I {} sh -c 'cp {}.runfiles/__main__/report.xml ./bats-reports/$(basename {})_report.xml'

            # Add `file` attribute to `testcase` XML tag
            # CircleCI needs it for timing test splitting
            # NOTE: The combinaison of `xargs` and `sh -c` is insecure.
            #       The risks are acceptable on CI.
            find ./bats-reports -name '*.xml' -print0 | \
              xargs -0 -I {} sh -c 'xmlstarlet ed -L -i "/testsuites/testsuite/testcase" -t attr -n file -v tests/resiliency/ledger/$(xmlstarlet sel -t -v "//testsuites/testsuite/@name" {}) {}'
      - store_test_results:
          path: bats-reports

  # Run a single ledger resiliency test
  ledger_resiliency_single_test:
    executor: linux2204_machine
    parameters:
      test_name:
        type: string
        default: ""
      bazel_linkopt:
        type: string
        default: *bazel_linux_linkopt
    steps:
      - checkout
      - run:
          name: running single tests
<<<<<<< HEAD
          # This command MUST BE ON A SINGLE LINE. Bazel for some reason does not support multiline
          # commands.
          command: bazel test << parameters.bazel_extra_args >> --test_output=errors --config=remote-cache --config=bats-resiliency-ledger //tests/resiliency/ledger:bats-resiliency-ledger_<< parameters.test_name >>
=======
          command: bazel test << parameters.bazel_linkopt >> --test_output=errors \
            --config=remote-cache \
            --config=bats-resiliency-ledger \
            //tests/resiliency/ledger:bats-resiliency-ledger_<< parameters.test_name >>
>>>>>>> bf56dd84

  # Push a tag to GitHub
  tag:
    parameters:
      tag:
        type: string
        default: ${CIRCLE_TAG}
      branch:
        type: string
        default: main
    docker:
      - image: 'cimg/base:stable'
    resource_class: small
    steps:
      - checkout
      - run:
          name: tag
          command: |
            git config credential.helper 'cache --timeout=120'
            git config user.email "build@liftedinit.org"
            git config user.name "ll-build"
            git tag -f << parameters.tag >> << parameters.branch >>
            git push -f -q https://${GITHUB_TOKEN}@github.com/liftedinit/many-rs.git << parameters.tag >>

# Re-usable commands
commands:
  # Install executor's dependencies
  install-deps:
    description: install << parameters.os >> dependencies
    parameters:
      os:
        type: string
    steps:
      - when:
          condition:
            matches: { pattern: "^linux.*$", value: << parameters.os >> }
          steps:
            - run:
                name: installing << parameters.os >> dependencies
                command: |
                  sudo DEBIAN_FRONTEND=noninteractive apt -y update
                  sudo DEBIAN_FRONTEND=noninteractive apt -y install clang lld libssl-dev libsofthsm2 libudev-dev libusb-1.0-0-dev bsdextrautils xmlstarlet
                  mkdir /tmp/tokens
                  echo "directories.tokendir = /tmp/tokens" > /tmp/softhsm2.conf
            - run:
                name: installing bazelisk
                command: |
                  wget https://github.com/bazelbuild/bazelisk/releases/download/v1.16.0/bazelisk-linux-amd64
                  chmod +x bazelisk-linux-amd64 
                  sudo mv bazelisk-linux-amd64 /usr/local/bin/bazel
      - when:
          condition:
            equal: [ "macos", << parameters.os >> ]
          steps:
            - run:
                name: installing bazelisk
                command: |
                  curl -L -O https://github.com/bazelbuild/bazelisk/releases/download/v1.16.0/bazelisk-darwin-amd64 
                  chmod +x bazelisk-darwin-amd64 
                  sudo mv bazelisk-darwin-amd64 /usr/local/bin/bazel

  # Build a release package and compute its shasum.
  build_release:
    description: build release
    parameters:
      release_id:
        type: string
        default: "RELEASE"
      bazel_linkopt:
        type: string
        default: *bazel_linux_linkopt
      bazel_args:
        type: string
        default: ""
    steps:
      - detect/init
      - run: mkdir -p artifacts
      - run:
          name: build release
          command: |
            bazel build -c opt \
              --linkopt=-Wl,--strip-all \
              << parameters.bazel_linkopt >> << parameters.bazel_args >> \
              --config=remote-cache \
              //:many-rs-tar
            bazel cquery :many-rs-tar --output=files -c opt | xargs -n 1 -I % mv % artifacts/many-rs_<< parameters.release_id >>_${CIRCLE_SHA1}_${OSD_ID}_${OSD_VERSION}.tar.gz
      - run:
          name: creating release shasum
          command: shasum artifacts/many-rs_<< parameters.release_id >>_${CIRCLE_SHA1}_${OSD_ID}_${OSD_VERSION}.tar.gz > artifacts/shasum_<< parameters.release_id >>_${CIRCLE_SHA1}_${OSD_ID}_${OSD_VERSION}.txt

  run_bats_e2e_tests:
    description: run bats e2e tests
    parameters:
      os:
        type: string
      bazel_linkopt:
        type: string
        default: *bazel_linux_linkopt
    steps:
      - run:
          name: running bats e2e tests
          command: |
            bazel test << parameters.bazel_linkopt >> --test_output=errors \
              --config=all-features \
              --config=remote-cache //tests/e2e/kvstore:bats-e2e-kvstore
            bazel test << parameters.bazel_linkopt >> --test_output=errors \
              --config=all-features \
              --config=remote-cache //tests/e2e/ledger:bats-e2e-ledger
            
            # --disable_token_sender_check needs to be disabled for the token sender check test
            bazel test << parameters.bazel_linkopt >> --test_output=errors \
              --balance_testing \
              --migration_testing \
              --config=remote-cache //tests/e2e/ledger:bats-e2e-ledger-token-sender-check

parameters:
  run_resiliency:
    type: boolean
    default: false

  run_ledger_resiliency:
    type: boolean
    default: false

  run_kvstore_resiliency:
    type: boolean
    default: false

  test_name:
    type: string
    default: ""

  manual_release:
    type: boolean
    default: false

  release_id:
    type: string
    default: "MANUAL_RELEASE"

  bazel_args:
    type: string
    default: ""

  bazel_linkopt:
    type: string
    default: *bazel_linux_linkopt

workflows:
  ci:
    when:
      equal: [ webhook, << pipeline.trigger_source >> ]
    jobs:
      - lint-test-build:
          pre-steps:
            - install-deps:
                os: << matrix.os >>
          name: lint-test-build-v<< matrix.os >>
          matrix:
            parameters:
              os: [linux2204]
      - bats:
          pre-steps:
            - install-deps:
                os: << matrix.os >>
          name: bats-v<< matrix.os >>
          matrix:
            parameters:
              os: [linux2204]
          requires:
            - lint-test-build-v<< matrix.os >>
      - coverage:
          pre-steps:
            - install-deps:
                os: << matrix.os >>
          name: coverage-v<< matrix.os >>
          matrix:
            parameters:
              os: [linux2204]
          requires:
            - lint-test-build-v<< matrix.os >>
      - create:
          pre-steps:
            - install-deps:
                os: << matrix.os >>
          name: dev_release-v<< matrix.os >>
          matrix:
            parameters:
              os: [linux2204]
              release_id: ["${CIRCLE_PR_NUMBER}"]
          requires:
            - lint-test-build-v<< matrix.os >>
  release:
    when:
      not:
        equal: [ scheduled_pipeline, << pipeline.trigger_source >> ]
    jobs:
      - create:
          pre-steps:
            - install-deps:
                os: << matrix.os >>
          name: create-v<< matrix.os >>
          matrix:
            parameters:
              os: [linux2204]
              release_id: ["${CIRCLE_TAG}"]
          filters:
            branches:
              ignore: /.*/
            tags:
              only:
                - /^\d+\.\d+\.\d+$/                 # e.g., 0.1.1, 1.0.0
                - /^\d+\.\d+\.\d+-(alpha|beta)$/    # e.g., 0.1.1-alpha, 2.3.1-beta
                - /^\d+\.\d+\.\d+-.*-rc.*$/         # e.g., 0.1.1-alpha-rc1, 1.3.4-beta-rc4
                - /^\d+\.\d+\.\d+-pre.*$/           # e.g., 0.1.1-prealpha-3, 1.5.6-prealpha-8
      - publish:
          name: publish
          pre-release: false
          context:
            - GITHUB_CREDS
          requires:
            - create
          filters:
            branches:
              ignore: /.*/
            tags:
              only:
                - /^\d+\.\d+\.\d+$/                 # e.g., 0.1.1, 1.0.0
                - /^\d+\.\d+\.\d+-(alpha|beta)$/    # e.g., 0.1.1-alpha, 2.3.1-beta
      - publish:
          name: publish-pre-release
          pre-release: true
          context:
            - GITHUB_CREDS
          requires:
            - create
          filters:
            branches:
              ignore: /.*/
            tags:
              only:
                - /^\d+\.\d+\.\d+-.*-rc.*$/         # e.g., 0.1.1-alpha-rc1, 1.3.4-beta-rc4
                - /^\d+\.\d+\.\d+-pre.*$/           # e.g., 0.1.1-prealpha-3, 1.5.6-prealpha-8

  manual_release:
    when:
      and:
        - equal: [ api, << pipeline.trigger_source >> ]
        - equal: [ true, << pipeline.parameters.manual_release >> ]
    jobs:
      - create:
          pre-steps:
            - install-deps:
                os: << matrix.os >>
          name: create-v<< matrix.os >>
          matrix:
            parameters:
              os: [linux2204]
              release_id: [<< pipeline.parameters.release_id >>]
              bazel_args: [<< pipeline.parameters.bazel_args >>]
              bazel_linkopt: [<< pipeline.parameters.bazel_linkopt >>]

  security:
    when:
      and:
        - equal: [ scheduled_pipeline, << pipeline.trigger_source >> ]
        - equal: [ "Audit", << pipeline.schedule.name >> ]
    jobs:
      - audit
  nightly_docker_and_resiliency_tests:
    when:
      and:
        - equal: [ scheduled_pipeline, << pipeline.trigger_source >> ]
        - equal: [ "Nightly Docker and Resiliency Tests", << pipeline.schedule.name >> ]
    jobs:
      - publish_nightly_docker:
          pre-steps:
            - install-deps:
                os: linux2204_machine
          context:
            - DOCKER_CREDS
      - kvstore_resiliency_tests:
          pre-steps:
            - install-deps:
                os: linux2204_machine
      - ledger_resiliency_tests:
          pre-steps:
            - install-deps:
                os: linux2204_machine

  kvstore_resiliency_tests:
    when:
      and:
        - not: << pipeline.parameters.test_name >>
        - equal: [ api, << pipeline.trigger_source >> ]
        - or:
          - equal: [ true, << pipeline.parameters.run_kvstore_resiliency >> ]
          - equal: [ true, << pipeline.parameters.run_resiliency >> ]
    jobs:
      - kvstore_resiliency_tests:
          pre-steps:
            - install-deps:
                os: linux2204_machine

  kvstore_resiliency_single_test:
    when:
      and:
        - << pipeline.parameters.test_name >>
        - equal: [ api, << pipeline.trigger_source >> ]
        - or:
            - equal: [ true, << pipeline.parameters.run_kvstore_resiliency >> ]
            - equal: [ true, << pipeline.parameters.run_resiliency >> ]
    jobs:
      - kvstore_resiliency_single_test:
          pre-steps:
            - install-deps:
                os: linux2204_machine
          test_name: << pipeline.parameters.test_name >>

  ledger_resiliency_tests:
    when:
      and:
        - not: << pipeline.parameters.test_name >>
        - equal: [ api, << pipeline.trigger_source >> ]
        - or:
          - equal: [ true, << pipeline.parameters.run_ledger_resiliency >> ]
          - equal: [ true, << pipeline.parameters.run_resiliency >> ]
    jobs:
      - ledger_resiliency_tests:
          pre-steps:
            - install-deps:
                os: linux2204_machine

  ledger_resiliency_single_test:
    when:
      and:
        - << pipeline.parameters.test_name >>
        - equal: [ api, << pipeline.trigger_source >> ]
        - or:
            - equal: [ true, << pipeline.parameters.run_ledger_resiliency >> ]
    jobs:
      - ledger_resiliency_single_test:
          pre-steps:
            - install-deps:
                os: linux2204_machine
          test_name: << pipeline.parameters.test_name >>

  nightly_macos:
    when:
      and:
        - equal: [ scheduled_pipeline, << pipeline.trigger_source >> ]
        - equal: [ "macOS nightly", << pipeline.schedule.name >> ]
    jobs:
      - lint-test-build:
          pre-steps:
            - install-deps:
                os: << matrix.os >>
          name: lint-test-build-v<< matrix.os >>
          matrix:
            parameters:
              os: [macos]
      - bats:
          pre-steps:
            - install-deps:
                os: << matrix.os >>
          name: bats-v<< matrix.os >>
          matrix:
            parameters:
              os: [macos]
          requires:
            - lint-test-build-v<< matrix.os >>
      - tag:
          name: macos nightly tag
          tag: macos-green
          context:
            - GITHUB_CREDS
          requires:
            - lint-test-build-vmacos
            - bats-vmacos<|MERGE_RESOLUTION|>--- conflicted
+++ resolved
@@ -294,15 +294,9 @@
       - checkout
       - run:
           name: running single tests
-<<<<<<< HEAD
           # This command MUST BE ON A SINGLE LINE. Bazel for some reason does not support multiline
           # commands.
-          command: bazel test << parameters.bazel_extra_args >> --test_output=errors --config=remote-cache //tests/resiliency/kvstore:bats-resiliency-kvstore_<< parameters.test_name >>
-=======
-          command: bazel test << parameters.bazel_linkopt >> --test_output=errors \
-            --config=remote-cache \
-            //tests/resiliency/kvstore:bats-resiliency-kvstore_<< parameters.test_name >>
->>>>>>> bf56dd84
+          command: bazel test << parameters.bazel_linkopt >> --test_output=errors --config=remote-cache //tests/resiliency/kvstore:bats-resiliency-kvstore_<< parameters.test_name >>
 
   # Perform ledger resiliency testing
   ledger_resiliency_tests:
@@ -362,16 +356,9 @@
       - checkout
       - run:
           name: running single tests
-<<<<<<< HEAD
           # This command MUST BE ON A SINGLE LINE. Bazel for some reason does not support multiline
           # commands.
-          command: bazel test << parameters.bazel_extra_args >> --test_output=errors --config=remote-cache --config=bats-resiliency-ledger //tests/resiliency/ledger:bats-resiliency-ledger_<< parameters.test_name >>
-=======
-          command: bazel test << parameters.bazel_linkopt >> --test_output=errors \
-            --config=remote-cache \
-            --config=bats-resiliency-ledger \
-            //tests/resiliency/ledger:bats-resiliency-ledger_<< parameters.test_name >>
->>>>>>> bf56dd84
+          command: bazel test << parameters.bazel_linkopt >> --test_output=errors --config=remote-cache --config=bats-resiliency-ledger //tests/resiliency/ledger:bats-resiliency-ledger_<< parameters.test_name >>
 
   # Push a tag to GitHub
   tag:
